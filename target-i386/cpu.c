/*
 *  i386 CPUID helper functions
 *
 *  Copyright (c) 2003 Fabrice Bellard
 *
 * This library is free software; you can redistribute it and/or
 * modify it under the terms of the GNU Lesser General Public
 * License as published by the Free Software Foundation; either
 * version 2 of the License, or (at your option) any later version.
 *
 * This library is distributed in the hope that it will be useful,
 * but WITHOUT ANY WARRANTY; without even the implied warranty of
 * MERCHANTABILITY or FITNESS FOR A PARTICULAR PURPOSE.  See the GNU
 * Lesser General Public License for more details.
 *
 * You should have received a copy of the GNU Lesser General Public
 * License along with this library; if not, see <http://www.gnu.org/licenses/>.
 */
#include <stdlib.h>
#include <stdio.h>
#include <string.h>
#include <inttypes.h>

#include "cpu.h"
#include "sysemu/kvm.h"
#include "sysemu/cpus.h"
#include "kvm_i386.h"

#include "qemu/option.h"
#include "qemu/config-file.h"
#include "qapi/qmp/qerror.h"

#include "qapi-types.h"
#include "qapi-visit.h"
#include "qapi/visitor.h"
#include "sysemu/arch_init.h"

#include "hw/hw.h"
#if defined(CONFIG_KVM)
#include <linux/kvm_para.h>
#endif

#include "sysemu/sysemu.h"
#include "hw/qdev-properties.h"
#include "hw/cpu/icc_bus.h"
#ifndef CONFIG_USER_ONLY
#include "hw/xen/xen.h"
#include "hw/i386/apic_internal.h"
#endif


/* Cache topology CPUID constants: */

/* CPUID Leaf 2 Descriptors */

#define CPUID_2_L1D_32KB_8WAY_64B 0x2c
#define CPUID_2_L1I_32KB_8WAY_64B 0x30
#define CPUID_2_L2_2MB_8WAY_64B   0x7d


/* CPUID Leaf 4 constants: */

/* EAX: */
#define CPUID_4_TYPE_DCACHE  1
#define CPUID_4_TYPE_ICACHE  2
#define CPUID_4_TYPE_UNIFIED 3

#define CPUID_4_LEVEL(l)          ((l) << 5)

#define CPUID_4_SELF_INIT_LEVEL (1 << 8)
#define CPUID_4_FULLY_ASSOC     (1 << 9)

/* EDX: */
#define CPUID_4_NO_INVD_SHARING (1 << 0)
#define CPUID_4_INCLUSIVE       (1 << 1)
#define CPUID_4_COMPLEX_IDX     (1 << 2)

#define ASSOC_FULL 0xFF

/* AMD associativity encoding used on CPUID Leaf 0x80000006: */
#define AMD_ENC_ASSOC(a) (a <=   1 ? a   : \
                          a ==   2 ? 0x2 : \
                          a ==   4 ? 0x4 : \
                          a ==   8 ? 0x6 : \
                          a ==  16 ? 0x8 : \
                          a ==  32 ? 0xA : \
                          a ==  48 ? 0xB : \
                          a ==  64 ? 0xC : \
                          a ==  96 ? 0xD : \
                          a == 128 ? 0xE : \
                          a == ASSOC_FULL ? 0xF : \
                          0 /* invalid value */)


/* Definitions of the hardcoded cache entries we expose: */

/* L1 data cache: */
#define L1D_LINE_SIZE         64
#define L1D_ASSOCIATIVITY      8
#define L1D_SETS              64
#define L1D_PARTITIONS         1
/* Size = LINE_SIZE*ASSOCIATIVITY*SETS*PARTITIONS = 32KiB */
#define L1D_DESCRIPTOR CPUID_2_L1D_32KB_8WAY_64B
/*FIXME: CPUID leaf 0x80000005 is inconsistent with leaves 2 & 4 */
#define L1D_LINES_PER_TAG      1
#define L1D_SIZE_KB_AMD       64
#define L1D_ASSOCIATIVITY_AMD  2

/* L1 instruction cache: */
#define L1I_LINE_SIZE         64
#define L1I_ASSOCIATIVITY      8
#define L1I_SETS              64
#define L1I_PARTITIONS         1
/* Size = LINE_SIZE*ASSOCIATIVITY*SETS*PARTITIONS = 32KiB */
#define L1I_DESCRIPTOR CPUID_2_L1I_32KB_8WAY_64B
/*FIXME: CPUID leaf 0x80000005 is inconsistent with leaves 2 & 4 */
#define L1I_LINES_PER_TAG      1
#define L1I_SIZE_KB_AMD       64
#define L1I_ASSOCIATIVITY_AMD  2

/* Level 2 unified cache: */
#define L2_LINE_SIZE          64
#define L2_ASSOCIATIVITY      16
#define L2_SETS             4096
#define L2_PARTITIONS          1
/* Size = LINE_SIZE*ASSOCIATIVITY*SETS*PARTITIONS = 4MiB */
/*FIXME: CPUID leaf 2 descriptor is inconsistent with CPUID leaf 4 */
#define L2_DESCRIPTOR CPUID_2_L2_2MB_8WAY_64B
/*FIXME: CPUID leaf 0x80000006 is inconsistent with leaves 2 & 4 */
#define L2_LINES_PER_TAG       1
#define L2_SIZE_KB_AMD       512

/* No L3 cache: */
#define L3_SIZE_KB             0 /* disabled */
#define L3_ASSOCIATIVITY       0 /* disabled */
#define L3_LINES_PER_TAG       0 /* disabled */
#define L3_LINE_SIZE           0 /* disabled */

/* TLB definitions: */

#define L1_DTLB_2M_ASSOC       1
#define L1_DTLB_2M_ENTRIES   255
#define L1_DTLB_4K_ASSOC       1
#define L1_DTLB_4K_ENTRIES   255

#define L1_ITLB_2M_ASSOC       1
#define L1_ITLB_2M_ENTRIES   255
#define L1_ITLB_4K_ASSOC       1
#define L1_ITLB_4K_ENTRIES   255

#define L2_DTLB_2M_ASSOC       0 /* disabled */
#define L2_DTLB_2M_ENTRIES     0 /* disabled */
#define L2_DTLB_4K_ASSOC       4
#define L2_DTLB_4K_ENTRIES   512

#define L2_ITLB_2M_ASSOC       0 /* disabled */
#define L2_ITLB_2M_ENTRIES     0 /* disabled */
#define L2_ITLB_4K_ASSOC       4
#define L2_ITLB_4K_ENTRIES   512



static void x86_cpu_vendor_words2str(char *dst, uint32_t vendor1,
                                     uint32_t vendor2, uint32_t vendor3)
{
    int i;
    for (i = 0; i < 4; i++) {
        dst[i] = vendor1 >> (8 * i);
        dst[i + 4] = vendor2 >> (8 * i);
        dst[i + 8] = vendor3 >> (8 * i);
    }
    dst[CPUID_VENDOR_SZ] = '\0';
}

/* feature flags taken from "Intel Processor Identification and the CPUID
 * Instruction" and AMD's "CPUID Specification".  In cases of disagreement
 * between feature naming conventions, aliases may be added.
 */
static const char *feature_name[] = {
    "fpu", "vme", "de", "pse",
    "tsc", "msr", "pae", "mce",
    "cx8", "apic", NULL, "sep",
    "mtrr", "pge", "mca", "cmov",
    "pat", "pse36", "pn" /* Intel psn */, "clflush" /* Intel clfsh */,
    NULL, "ds" /* Intel dts */, "acpi", "mmx",
    "fxsr", "sse", "sse2", "ss",
    "ht" /* Intel htt */, "tm", "ia64", "pbe",
};
static const char *ext_feature_name[] = {
    "pni|sse3" /* Intel,AMD sse3 */, "pclmulqdq|pclmuldq", "dtes64", "monitor",
    "ds_cpl", "vmx", "smx", "est",
    "tm2", "ssse3", "cid", NULL,
    "fma", "cx16", "xtpr", "pdcm",
    NULL, "pcid", "dca", "sse4.1|sse4_1",
    "sse4.2|sse4_2", "x2apic", "movbe", "popcnt",
    "tsc-deadline", "aes", "xsave", "osxsave",
    "avx", "f16c", "rdrand", "hypervisor",
};
/* Feature names that are already defined on feature_name[] but are set on
 * CPUID[8000_0001].EDX on AMD CPUs don't have their names on
 * ext2_feature_name[]. They are copied automatically to cpuid_ext2_features
 * if and only if CPU vendor is AMD.
 */
static const char *ext2_feature_name[] = {
    NULL /* fpu */, NULL /* vme */, NULL /* de */, NULL /* pse */,
    NULL /* tsc */, NULL /* msr */, NULL /* pae */, NULL /* mce */,
    NULL /* cx8 */ /* AMD CMPXCHG8B */, NULL /* apic */, NULL, "syscall",
    NULL /* mtrr */, NULL /* pge */, NULL /* mca */, NULL /* cmov */,
    NULL /* pat */, NULL /* pse36 */, NULL, NULL /* Linux mp */,
    "nx|xd", NULL, "mmxext", NULL /* mmx */,
    NULL /* fxsr */, "fxsr_opt|ffxsr", "pdpe1gb" /* AMD Page1GB */, "rdtscp",
    NULL, "lm|i64", "3dnowext", "3dnow",
};
static const char *ext3_feature_name[] = {
    "lahf_lm" /* AMD LahfSahf */, "cmp_legacy", "svm", "extapic" /* AMD ExtApicSpace */,
    "cr8legacy" /* AMD AltMovCr8 */, "abm", "sse4a", "misalignsse",
    "3dnowprefetch", "osvw", "ibs", "xop",
    "skinit", "wdt", NULL, "lwp",
    "fma4", "tce", NULL, "nodeid_msr",
    NULL, "tbm", "topoext", "perfctr_core",
    "perfctr_nb", NULL, NULL, NULL,
    NULL, NULL, NULL, NULL,
};

static const char *ext4_feature_name[] = {
    NULL, NULL, "xstore", "xstore-en",
    NULL, NULL, "xcrypt", "xcrypt-en",
    "ace2", "ace2-en", "phe", "phe-en",
    "pmm", "pmm-en", NULL, NULL,
    NULL, NULL, NULL, NULL,
    NULL, NULL, NULL, NULL,
    NULL, NULL, NULL, NULL,
    NULL, NULL, NULL, NULL,
};

static const char *kvm_feature_name[] = {
    "kvmclock", "kvm_nopiodelay", "kvm_mmu", "kvmclock",
    "kvm_asyncpf", "kvm_steal_time", "kvm_pv_eoi", "kvm_pv_unhalt",
    NULL, NULL, NULL, NULL,
    NULL, NULL, NULL, NULL,
    NULL, NULL, NULL, NULL,
    NULL, NULL, NULL, NULL,
    "kvmclock-stable-bit", NULL, NULL, NULL,
    NULL, NULL, NULL, NULL,
};

static const char *svm_feature_name[] = {
    "npt", "lbrv", "svm_lock", "nrip_save",
    "tsc_scale", "vmcb_clean",  "flushbyasid", "decodeassists",
    NULL, NULL, "pause_filter", NULL,
    "pfthreshold", NULL, NULL, NULL,
    NULL, NULL, NULL, NULL,
    NULL, NULL, NULL, NULL,
    NULL, NULL, NULL, NULL,
    NULL, NULL, NULL, NULL,
};

static const char *cpuid_7_0_ebx_feature_name[] = {
    "fsgsbase", "tsc_adjust", NULL, "bmi1", "hle", "avx2", NULL, "smep",
    "bmi2", "erms", "invpcid", "rtm", NULL, NULL, "mpx", NULL,
    "avx512f", NULL, "rdseed", "adx", "smap", NULL, NULL, NULL,
    NULL, NULL, "avx512pf", "avx512er", "avx512cd", NULL, NULL, NULL,
};

static const char *cpuid_apm_edx_feature_name[] = {
    NULL, NULL, NULL, NULL,
    NULL, NULL, NULL, NULL,
    "invtsc", NULL, NULL, NULL,
    NULL, NULL, NULL, NULL,
    NULL, NULL, NULL, NULL,
    NULL, NULL, NULL, NULL,
    NULL, NULL, NULL, NULL,
    NULL, NULL, NULL, NULL,
};

static const char *cpuid_xsave_feature_name[] = {
    "xsaveopt", "xsavec", "xgetbv1", "xsaves",
    NULL, NULL, NULL, NULL,
    NULL, NULL, NULL, NULL,
    NULL, NULL, NULL, NULL,
    NULL, NULL, NULL, NULL,
    NULL, NULL, NULL, NULL,
    NULL, NULL, NULL, NULL,
    NULL, NULL, NULL, NULL,
};

#define I486_FEATURES (CPUID_FP87 | CPUID_VME | CPUID_PSE)
#define PENTIUM_FEATURES (I486_FEATURES | CPUID_DE | CPUID_TSC | \
          CPUID_MSR | CPUID_MCE | CPUID_CX8 | CPUID_MMX | CPUID_APIC)
#define PENTIUM2_FEATURES (PENTIUM_FEATURES | CPUID_PAE | CPUID_SEP | \
          CPUID_MTRR | CPUID_PGE | CPUID_MCA | CPUID_CMOV | CPUID_PAT | \
          CPUID_PSE36 | CPUID_FXSR)
#define PENTIUM3_FEATURES (PENTIUM2_FEATURES | CPUID_SSE)
#define PPRO_FEATURES (CPUID_FP87 | CPUID_DE | CPUID_PSE | CPUID_TSC | \
          CPUID_MSR | CPUID_MCE | CPUID_CX8 | CPUID_PGE | CPUID_CMOV | \
          CPUID_PAT | CPUID_FXSR | CPUID_MMX | CPUID_SSE | CPUID_SSE2 | \
          CPUID_PAE | CPUID_SEP | CPUID_APIC)

#define TCG_FEATURES (CPUID_FP87 | CPUID_PSE | CPUID_TSC | CPUID_MSR | \
          CPUID_PAE | CPUID_MCE | CPUID_CX8 | CPUID_APIC | CPUID_SEP | \
          CPUID_MTRR | CPUID_PGE | CPUID_MCA | CPUID_CMOV | CPUID_PAT | \
          CPUID_PSE36 | CPUID_CLFLUSH | CPUID_ACPI | CPUID_MMX | \
          CPUID_FXSR | CPUID_SSE | CPUID_SSE2 | CPUID_SS)
          /* partly implemented:
          CPUID_MTRR, CPUID_MCA, CPUID_CLFLUSH (needed for Win64) */
          /* missing:
          CPUID_VME, CPUID_DTS, CPUID_SS, CPUID_HT, CPUID_TM, CPUID_PBE */
#define TCG_EXT_FEATURES (CPUID_EXT_SSE3 | CPUID_EXT_PCLMULQDQ | \
          CPUID_EXT_MONITOR | CPUID_EXT_SSSE3 | CPUID_EXT_CX16 | \
          CPUID_EXT_SSE41 | CPUID_EXT_SSE42 | CPUID_EXT_POPCNT | \
          CPUID_EXT_MOVBE | CPUID_EXT_AES | CPUID_EXT_HYPERVISOR)
          /* missing:
          CPUID_EXT_DTES64, CPUID_EXT_DSCPL, CPUID_EXT_VMX, CPUID_EXT_SMX,
          CPUID_EXT_EST, CPUID_EXT_TM2, CPUID_EXT_CID, CPUID_EXT_FMA,
          CPUID_EXT_XTPR, CPUID_EXT_PDCM, CPUID_EXT_PCID, CPUID_EXT_DCA,
          CPUID_EXT_X2APIC, CPUID_EXT_TSC_DEADLINE_TIMER, CPUID_EXT_XSAVE,
          CPUID_EXT_OSXSAVE, CPUID_EXT_AVX, CPUID_EXT_F16C,
          CPUID_EXT_RDRAND */

#ifdef TARGET_X86_64
#define TCG_EXT2_X86_64_FEATURES (CPUID_EXT2_SYSCALL | CPUID_EXT2_LM)
#else
#define TCG_EXT2_X86_64_FEATURES 0
#endif

#define TCG_EXT2_FEATURES ((TCG_FEATURES & CPUID_EXT2_AMD_ALIASES) | \
          CPUID_EXT2_NX | CPUID_EXT2_MMXEXT | CPUID_EXT2_RDTSCP | \
          CPUID_EXT2_3DNOW | CPUID_EXT2_3DNOWEXT | CPUID_EXT2_PDPE1GB | \
          TCG_EXT2_X86_64_FEATURES)
#define TCG_EXT3_FEATURES (CPUID_EXT3_LAHF_LM | CPUID_EXT3_SVM | \
          CPUID_EXT3_CR8LEG | CPUID_EXT3_ABM | CPUID_EXT3_SSE4A)
#define TCG_EXT4_FEATURES 0
#define TCG_SVM_FEATURES 0
#define TCG_KVM_FEATURES 0
#define TCG_7_0_EBX_FEATURES (CPUID_7_0_EBX_SMEP | CPUID_7_0_EBX_SMAP | \
          CPUID_7_0_EBX_BMI1 | CPUID_7_0_EBX_BMI2 | CPUID_7_0_EBX_ADX)
          /* missing:
          CPUID_7_0_EBX_FSGSBASE, CPUID_7_0_EBX_HLE, CPUID_7_0_EBX_AVX2,
          CPUID_7_0_EBX_ERMS, CPUID_7_0_EBX_INVPCID, CPUID_7_0_EBX_RTM,
          CPUID_7_0_EBX_RDSEED */
#define TCG_APM_FEATURES 0


typedef struct FeatureWordInfo {
    const char **feat_names;
    uint32_t cpuid_eax;   /* Input EAX for CPUID */
    bool cpuid_needs_ecx; /* CPUID instruction uses ECX as input */
    uint32_t cpuid_ecx;   /* Input ECX value for CPUID */
    int cpuid_reg;        /* output register (R_* constant) */
    uint32_t tcg_features; /* Feature flags supported by TCG */
    uint32_t unmigratable_flags; /* Feature flags known to be unmigratable */
} FeatureWordInfo;

static FeatureWordInfo feature_word_info[FEATURE_WORDS] = {
    [FEAT_1_EDX] = {
        .feat_names = feature_name,
        .cpuid_eax = 1, .cpuid_reg = R_EDX,
        .tcg_features = TCG_FEATURES,
    },
    [FEAT_1_ECX] = {
        .feat_names = ext_feature_name,
        .cpuid_eax = 1, .cpuid_reg = R_ECX,
        .tcg_features = TCG_EXT_FEATURES,
    },
    [FEAT_8000_0001_EDX] = {
        .feat_names = ext2_feature_name,
        .cpuid_eax = 0x80000001, .cpuid_reg = R_EDX,
        .tcg_features = TCG_EXT2_FEATURES,
    },
    [FEAT_8000_0001_ECX] = {
        .feat_names = ext3_feature_name,
        .cpuid_eax = 0x80000001, .cpuid_reg = R_ECX,
        .tcg_features = TCG_EXT3_FEATURES,
    },
    [FEAT_C000_0001_EDX] = {
        .feat_names = ext4_feature_name,
        .cpuid_eax = 0xC0000001, .cpuid_reg = R_EDX,
        .tcg_features = TCG_EXT4_FEATURES,
    },
    [FEAT_KVM] = {
        .feat_names = kvm_feature_name,
        .cpuid_eax = KVM_CPUID_FEATURES, .cpuid_reg = R_EAX,
        .tcg_features = TCG_KVM_FEATURES,
    },
    [FEAT_SVM] = {
        .feat_names = svm_feature_name,
        .cpuid_eax = 0x8000000A, .cpuid_reg = R_EDX,
        .tcg_features = TCG_SVM_FEATURES,
    },
    [FEAT_7_0_EBX] = {
        .feat_names = cpuid_7_0_ebx_feature_name,
        .cpuid_eax = 7,
        .cpuid_needs_ecx = true, .cpuid_ecx = 0,
        .cpuid_reg = R_EBX,
        .tcg_features = TCG_7_0_EBX_FEATURES,
    },
    [FEAT_8000_0007_EDX] = {
        .feat_names = cpuid_apm_edx_feature_name,
        .cpuid_eax = 0x80000007,
        .cpuid_reg = R_EDX,
        .tcg_features = TCG_APM_FEATURES,
        .unmigratable_flags = CPUID_APM_INVTSC,
    },
    [FEAT_XSAVE] = {
        .feat_names = cpuid_xsave_feature_name,
        .cpuid_eax = 0xd,
        .cpuid_needs_ecx = true, .cpuid_ecx = 1,
        .cpuid_reg = R_EAX,
        .tcg_features = 0,
    },
};

typedef struct X86RegisterInfo32 {
    /* Name of register */
    const char *name;
    /* QAPI enum value register */
    X86CPURegister32 qapi_enum;
} X86RegisterInfo32;

#define REGISTER(reg) \
    [R_##reg] = { .name = #reg, .qapi_enum = X86_CPU_REGISTER32_##reg }
static const X86RegisterInfo32 x86_reg_info_32[CPU_NB_REGS32] = {
    REGISTER(EAX),
    REGISTER(ECX),
    REGISTER(EDX),
    REGISTER(EBX),
    REGISTER(ESP),
    REGISTER(EBP),
    REGISTER(ESI),
    REGISTER(EDI),
};
#undef REGISTER

typedef struct ExtSaveArea {
    uint32_t feature, bits;
    uint32_t offset, size;
} ExtSaveArea;

static const ExtSaveArea ext_save_areas[] = {
    [2] = { .feature = FEAT_1_ECX, .bits = CPUID_EXT_AVX,
            .offset = 0x240, .size = 0x100 },
    [3] = { .feature = FEAT_7_0_EBX, .bits = CPUID_7_0_EBX_MPX,
            .offset = 0x3c0, .size = 0x40  },
    [4] = { .feature = FEAT_7_0_EBX, .bits = CPUID_7_0_EBX_MPX,
            .offset = 0x400, .size = 0x40  },
    [5] = { .feature = FEAT_7_0_EBX, .bits = CPUID_7_0_EBX_AVX512F,
            .offset = 0x440, .size = 0x40 },
    [6] = { .feature = FEAT_7_0_EBX, .bits = CPUID_7_0_EBX_AVX512F,
            .offset = 0x480, .size = 0x200 },
    [7] = { .feature = FEAT_7_0_EBX, .bits = CPUID_7_0_EBX_AVX512F,
            .offset = 0x680, .size = 0x400 },
};

const char *get_register_name_32(unsigned int reg)
{
    if (reg >= CPU_NB_REGS32) {
        return NULL;
    }
    return x86_reg_info_32[reg].name;
}

/* KVM-specific features that are automatically added to all CPU models
 * when KVM is enabled.
 */
static uint32_t kvm_default_features[FEATURE_WORDS] = {
    [FEAT_KVM] = (1 << KVM_FEATURE_CLOCKSOURCE) |
        (1 << KVM_FEATURE_NOP_IO_DELAY) |
        (1 << KVM_FEATURE_CLOCKSOURCE2) |
        (1 << KVM_FEATURE_ASYNC_PF) |
        (1 << KVM_FEATURE_STEAL_TIME) |
        (1 << KVM_FEATURE_PV_EOI) |
        (1 << KVM_FEATURE_CLOCKSOURCE_STABLE_BIT),
    [FEAT_1_ECX] = CPUID_EXT_X2APIC,
};

/* Features that are not added by default to any CPU model when KVM is enabled.
 */
static uint32_t kvm_default_unset_features[FEATURE_WORDS] = {
    [FEAT_1_EDX] = CPUID_ACPI,
    [FEAT_1_ECX] = CPUID_EXT_MONITOR,
    [FEAT_8000_0001_ECX] = CPUID_EXT3_SVM,
};

void x86_cpu_compat_kvm_no_autoenable(FeatureWord w, uint32_t features)
{
    kvm_default_features[w] &= ~features;
}

void x86_cpu_compat_kvm_no_autodisable(FeatureWord w, uint32_t features)
{
    kvm_default_unset_features[w] &= ~features;
}

/*
 * Returns the set of feature flags that are supported and migratable by
 * QEMU, for a given FeatureWord.
 */
static uint32_t x86_cpu_get_migratable_flags(FeatureWord w)
{
    FeatureWordInfo *wi = &feature_word_info[w];
    uint32_t r = 0;
    int i;

    for (i = 0; i < 32; i++) {
        uint32_t f = 1U << i;
        /* If the feature name is unknown, it is not supported by QEMU yet */
        if (!wi->feat_names[i]) {
            continue;
        }
        /* Skip features known to QEMU, but explicitly marked as unmigratable */
        if (wi->unmigratable_flags & f) {
            continue;
        }
        r |= f;
    }
    return r;
}

void host_cpuid(uint32_t function, uint32_t count,
                uint32_t *eax, uint32_t *ebx, uint32_t *ecx, uint32_t *edx)
{
    uint32_t vec[4];

#ifdef __x86_64__
    asm volatile("cpuid"
                 : "=a"(vec[0]), "=b"(vec[1]),
                   "=c"(vec[2]), "=d"(vec[3])
                 : "0"(function), "c"(count) : "cc");
#elif defined(__i386__)
    asm volatile("pusha \n\t"
                 "cpuid \n\t"
                 "mov %%eax, 0(%2) \n\t"
                 "mov %%ebx, 4(%2) \n\t"
                 "mov %%ecx, 8(%2) \n\t"
                 "mov %%edx, 12(%2) \n\t"
                 "popa"
                 : : "a"(function), "c"(count), "S"(vec)
                 : "memory", "cc");
#else
    abort();
#endif

    if (eax)
        *eax = vec[0];
    if (ebx)
        *ebx = vec[1];
    if (ecx)
        *ecx = vec[2];
    if (edx)
        *edx = vec[3];
}

#define iswhite(c) ((c) && ((c) <= ' ' || '~' < (c)))

/* general substring compare of *[s1..e1) and *[s2..e2).  sx is start of
 * a substring.  ex if !NULL points to the first char after a substring,
 * otherwise the string is assumed to sized by a terminating nul.
 * Return lexical ordering of *s1:*s2.
 */
static int sstrcmp(const char *s1, const char *e1,
                   const char *s2, const char *e2)
{
    for (;;) {
        if (!*s1 || !*s2 || *s1 != *s2)
            return (*s1 - *s2);
        ++s1, ++s2;
        if (s1 == e1 && s2 == e2)
            return (0);
        else if (s1 == e1)
            return (*s2);
        else if (s2 == e2)
            return (*s1);
    }
}

/* compare *[s..e) to *altstr.  *altstr may be a simple string or multiple
 * '|' delimited (possibly empty) strings in which case search for a match
 * within the alternatives proceeds left to right.  Return 0 for success,
 * non-zero otherwise.
 */
static int altcmp(const char *s, const char *e, const char *altstr)
{
    const char *p, *q;

    for (q = p = altstr; ; ) {
        while (*p && *p != '|')
            ++p;
        if ((q == p && !*s) || (q != p && !sstrcmp(s, e, q, p)))
            return (0);
        if (!*p)
            return (1);
        else
            q = ++p;
    }
}

/* search featureset for flag *[s..e), if found set corresponding bit in
 * *pval and return true, otherwise return false
 */
static bool lookup_feature(uint32_t *pval, const char *s, const char *e,
                           const char **featureset)
{
    uint32_t mask;
    const char **ppc;
    bool found = false;

    for (mask = 1, ppc = featureset; mask; mask <<= 1, ++ppc) {
        if (*ppc && !altcmp(s, e, *ppc)) {
            *pval |= mask;
            found = true;
        }
    }
    return found;
}

static void add_flagname_to_bitmaps(const char *flagname,
                                    FeatureWordArray words,
                                    Error **errp)
{
    FeatureWord w;
    for (w = 0; w < FEATURE_WORDS; w++) {
        FeatureWordInfo *wi = &feature_word_info[w];
        if (wi->feat_names &&
            lookup_feature(&words[w], flagname, NULL, wi->feat_names)) {
            break;
        }
    }
    if (w == FEATURE_WORDS) {
        error_setg(errp, "CPU feature %s not found", flagname);
    }
}

/* CPU class name definitions: */

#define X86_CPU_TYPE_SUFFIX "-" TYPE_X86_CPU
#define X86_CPU_TYPE_NAME(name) (name X86_CPU_TYPE_SUFFIX)

/* Return type name for a given CPU model name
 * Caller is responsible for freeing the returned string.
 */
static char *x86_cpu_type_name(const char *model_name)
{
    return g_strdup_printf(X86_CPU_TYPE_NAME("%s"), model_name);
}

static ObjectClass *x86_cpu_class_by_name(const char *cpu_model)
{
    ObjectClass *oc;
    char *typename;

    if (cpu_model == NULL) {
        return NULL;
    }

    typename = x86_cpu_type_name(cpu_model);
    oc = object_class_by_name(typename);
    g_free(typename);
    return oc;
}

struct X86CPUDefinition {
    const char *name;
    uint32_t level;
    uint32_t xlevel;
    uint32_t xlevel2;
    /* vendor is zero-terminated, 12 character ASCII string */
    char vendor[CPUID_VENDOR_SZ + 1];
    int family;
    int model;
    int stepping;
    FeatureWordArray features;
    char model_id[48];
    bool cache_info_passthrough;
};

static X86CPUDefinition builtin_x86_defs[] = {
    {
        .name = "qemu64",
        .level = 4,
        .vendor = CPUID_VENDOR_AMD,
        .family = 6,
        .model = 6,
        .stepping = 3,
        .features[FEAT_1_EDX] =
            PPRO_FEATURES |
            CPUID_MTRR | CPUID_CLFLUSH | CPUID_MCA |
            CPUID_PSE36,
        .features[FEAT_1_ECX] =
            CPUID_EXT_SSE3 | CPUID_EXT_CX16 | CPUID_EXT_POPCNT,
        .features[FEAT_8000_0001_EDX] =
            (PPRO_FEATURES & CPUID_EXT2_AMD_ALIASES) |
            CPUID_EXT2_LM | CPUID_EXT2_SYSCALL | CPUID_EXT2_NX,
        .features[FEAT_8000_0001_ECX] =
            CPUID_EXT3_LAHF_LM | CPUID_EXT3_SVM |
            CPUID_EXT3_ABM | CPUID_EXT3_SSE4A,
        .xlevel = 0x8000000A,
    },
    {
        .name = "phenom",
        .level = 5,
        .vendor = CPUID_VENDOR_AMD,
        .family = 16,
        .model = 2,
        .stepping = 3,
        /* Missing: CPUID_HT */
        .features[FEAT_1_EDX] =
            PPRO_FEATURES |
            CPUID_MTRR | CPUID_CLFLUSH | CPUID_MCA |
            CPUID_PSE36 | CPUID_VME,
        .features[FEAT_1_ECX] =
            CPUID_EXT_SSE3 | CPUID_EXT_MONITOR | CPUID_EXT_CX16 |
            CPUID_EXT_POPCNT,
        .features[FEAT_8000_0001_EDX] =
            (PPRO_FEATURES & CPUID_EXT2_AMD_ALIASES) |
            CPUID_EXT2_LM | CPUID_EXT2_SYSCALL | CPUID_EXT2_NX |
            CPUID_EXT2_3DNOW | CPUID_EXT2_3DNOWEXT | CPUID_EXT2_MMXEXT |
            CPUID_EXT2_FFXSR | CPUID_EXT2_PDPE1GB | CPUID_EXT2_RDTSCP,
        /* Missing: CPUID_EXT3_CMP_LEG, CPUID_EXT3_EXTAPIC,
                    CPUID_EXT3_CR8LEG,
                    CPUID_EXT3_MISALIGNSSE, CPUID_EXT3_3DNOWPREFETCH,
                    CPUID_EXT3_OSVW, CPUID_EXT3_IBS */
        .features[FEAT_8000_0001_ECX] =
            CPUID_EXT3_LAHF_LM | CPUID_EXT3_SVM |
            CPUID_EXT3_ABM | CPUID_EXT3_SSE4A,
        /* Missing: CPUID_SVM_LBRV */
        .features[FEAT_SVM] =
            CPUID_SVM_NPT,
        .xlevel = 0x8000001A,
        .model_id = "AMD Phenom(tm) 9550 Quad-Core Processor"
    },
    {
        .name = "core2duo",
        .level = 10,
        .vendor = CPUID_VENDOR_INTEL,
        .family = 6,
        .model = 15,
        .stepping = 11,
        /* Missing: CPUID_DTS, CPUID_HT, CPUID_TM, CPUID_PBE */
        .features[FEAT_1_EDX] =
            PPRO_FEATURES |
            CPUID_MTRR | CPUID_CLFLUSH | CPUID_MCA |
            CPUID_PSE36 | CPUID_VME | CPUID_ACPI | CPUID_SS,
        /* Missing: CPUID_EXT_DTES64, CPUID_EXT_DSCPL, CPUID_EXT_EST,
         * CPUID_EXT_TM2, CPUID_EXT_XTPR, CPUID_EXT_PDCM, CPUID_EXT_VMX */
        .features[FEAT_1_ECX] =
            CPUID_EXT_SSE3 | CPUID_EXT_MONITOR | CPUID_EXT_SSSE3 |
            CPUID_EXT_CX16,
        .features[FEAT_8000_0001_EDX] =
            CPUID_EXT2_LM | CPUID_EXT2_SYSCALL | CPUID_EXT2_NX,
        .features[FEAT_8000_0001_ECX] =
            CPUID_EXT3_LAHF_LM,
        .xlevel = 0x80000008,
        .model_id = "Intel(R) Core(TM)2 Duo CPU     T7700  @ 2.40GHz",
    },
    {
        .name = "kvm64",
        .level = 5,
        .vendor = CPUID_VENDOR_INTEL,
        .family = 15,
        .model = 6,
        .stepping = 1,
        /* Missing: CPUID_HT */
        .features[FEAT_1_EDX] =
            PPRO_FEATURES | CPUID_VME |
            CPUID_MTRR | CPUID_CLFLUSH | CPUID_MCA |
            CPUID_PSE36,
        /* Missing: CPUID_EXT_POPCNT, CPUID_EXT_MONITOR */
        .features[FEAT_1_ECX] =
            CPUID_EXT_SSE3 | CPUID_EXT_CX16,
        /* Missing: CPUID_EXT2_PDPE1GB, CPUID_EXT2_RDTSCP */
        .features[FEAT_8000_0001_EDX] =
            (PPRO_FEATURES & CPUID_EXT2_AMD_ALIASES) |
            CPUID_EXT2_LM | CPUID_EXT2_SYSCALL | CPUID_EXT2_NX,
        /* Missing: CPUID_EXT3_LAHF_LM, CPUID_EXT3_CMP_LEG, CPUID_EXT3_EXTAPIC,
                    CPUID_EXT3_CR8LEG, CPUID_EXT3_ABM, CPUID_EXT3_SSE4A,
                    CPUID_EXT3_MISALIGNSSE, CPUID_EXT3_3DNOWPREFETCH,
                    CPUID_EXT3_OSVW, CPUID_EXT3_IBS, CPUID_EXT3_SVM */
        .features[FEAT_8000_0001_ECX] =
            0,
        .xlevel = 0x80000008,
        .model_id = "Common KVM processor"
    },
    {
        .name = "qemu32",
        .level = 4,
        .vendor = CPUID_VENDOR_INTEL,
        .family = 6,
        .model = 6,
        .stepping = 3,
        .features[FEAT_1_EDX] =
            PPRO_FEATURES,
        .features[FEAT_1_ECX] =
            CPUID_EXT_SSE3 | CPUID_EXT_POPCNT,
        .xlevel = 0x80000004,
    },
    {
        .name = "kvm32",
        .level = 5,
        .vendor = CPUID_VENDOR_INTEL,
        .family = 15,
        .model = 6,
        .stepping = 1,
        .features[FEAT_1_EDX] =
            PPRO_FEATURES | CPUID_VME |
            CPUID_MTRR | CPUID_CLFLUSH | CPUID_MCA | CPUID_PSE36,
        .features[FEAT_1_ECX] =
            CPUID_EXT_SSE3,
        .features[FEAT_8000_0001_EDX] =
            PPRO_FEATURES & CPUID_EXT2_AMD_ALIASES,
        .features[FEAT_8000_0001_ECX] =
            0,
        .xlevel = 0x80000008,
        .model_id = "Common 32-bit KVM processor"
    },
    {
        .name = "coreduo",
        .level = 10,
        .vendor = CPUID_VENDOR_INTEL,
        .family = 6,
        .model = 14,
        .stepping = 8,
        /* Missing: CPUID_DTS, CPUID_HT, CPUID_TM, CPUID_PBE */
        .features[FEAT_1_EDX] =
            PPRO_FEATURES | CPUID_VME |
            CPUID_MTRR | CPUID_CLFLUSH | CPUID_MCA | CPUID_ACPI |
            CPUID_SS,
        /* Missing: CPUID_EXT_EST, CPUID_EXT_TM2 , CPUID_EXT_XTPR,
         * CPUID_EXT_PDCM, CPUID_EXT_VMX */
        .features[FEAT_1_ECX] =
            CPUID_EXT_SSE3 | CPUID_EXT_MONITOR,
        .features[FEAT_8000_0001_EDX] =
            CPUID_EXT2_NX,
        .xlevel = 0x80000008,
        .model_id = "Genuine Intel(R) CPU           T2600  @ 2.16GHz",
    },
    {
        .name = "486",
        .level = 1,
        .vendor = CPUID_VENDOR_INTEL,
        .family = 4,
        .model = 8,
        .stepping = 0,
        .features[FEAT_1_EDX] =
            I486_FEATURES,
        .xlevel = 0,
    },
    {
        .name = "pentium",
        .level = 1,
        .vendor = CPUID_VENDOR_INTEL,
        .family = 5,
        .model = 4,
        .stepping = 3,
        .features[FEAT_1_EDX] =
            PENTIUM_FEATURES,
        .xlevel = 0,
    },
    {
        .name = "pentium2",
        .level = 2,
        .vendor = CPUID_VENDOR_INTEL,
        .family = 6,
        .model = 5,
        .stepping = 2,
        .features[FEAT_1_EDX] =
            PENTIUM2_FEATURES,
        .xlevel = 0,
    },
    {
        .name = "pentium3",
        .level = 2,
        .vendor = CPUID_VENDOR_INTEL,
        .family = 6,
        .model = 7,
        .stepping = 3,
        .features[FEAT_1_EDX] =
            PENTIUM3_FEATURES,
        .xlevel = 0,
    },
    {
        .name = "athlon",
        .level = 2,
        .vendor = CPUID_VENDOR_AMD,
        .family = 6,
        .model = 2,
        .stepping = 3,
        .features[FEAT_1_EDX] =
            PPRO_FEATURES | CPUID_PSE36 | CPUID_VME | CPUID_MTRR |
            CPUID_MCA,
        .features[FEAT_8000_0001_EDX] =
            (PPRO_FEATURES & CPUID_EXT2_AMD_ALIASES) |
            CPUID_EXT2_MMXEXT | CPUID_EXT2_3DNOW | CPUID_EXT2_3DNOWEXT,
        .xlevel = 0x80000008,
    },
    {
        .name = "n270",
        /* original is on level 10 */
        .level = 5,
        .vendor = CPUID_VENDOR_INTEL,
        .family = 6,
        .model = 28,
        .stepping = 2,
        /* Missing: CPUID_DTS, CPUID_HT, CPUID_TM, CPUID_PBE */
        .features[FEAT_1_EDX] =
            PPRO_FEATURES |
            CPUID_MTRR | CPUID_CLFLUSH | CPUID_MCA | CPUID_VME |
            CPUID_ACPI | CPUID_SS,
            /* Some CPUs got no CPUID_SEP */
        /* Missing: CPUID_EXT_DSCPL, CPUID_EXT_EST, CPUID_EXT_TM2,
         * CPUID_EXT_XTPR */
        .features[FEAT_1_ECX] =
            CPUID_EXT_SSE3 | CPUID_EXT_MONITOR | CPUID_EXT_SSSE3 |
            CPUID_EXT_MOVBE,
        .features[FEAT_8000_0001_EDX] =
            (PPRO_FEATURES & CPUID_EXT2_AMD_ALIASES) |
            CPUID_EXT2_NX,
        .features[FEAT_8000_0001_ECX] =
            CPUID_EXT3_LAHF_LM,
        .xlevel = 0x8000000A,
        .model_id = "Intel(R) Atom(TM) CPU N270   @ 1.60GHz",
    },
    {
        .name = "Conroe",
        .level = 4,
        .vendor = CPUID_VENDOR_INTEL,
        .family = 6,
        .model = 15,
        .stepping = 3,
        .features[FEAT_1_EDX] =
            CPUID_VME | CPUID_SSE2 | CPUID_SSE | CPUID_FXSR | CPUID_MMX |
            CPUID_CLFLUSH | CPUID_PSE36 | CPUID_PAT | CPUID_CMOV | CPUID_MCA |
            CPUID_PGE | CPUID_MTRR | CPUID_SEP | CPUID_APIC | CPUID_CX8 |
            CPUID_MCE | CPUID_PAE | CPUID_MSR | CPUID_TSC | CPUID_PSE |
            CPUID_DE | CPUID_FP87,
        .features[FEAT_1_ECX] =
            CPUID_EXT_SSSE3 | CPUID_EXT_SSE3,
        .features[FEAT_8000_0001_EDX] =
            CPUID_EXT2_LM | CPUID_EXT2_NX | CPUID_EXT2_SYSCALL,
        .features[FEAT_8000_0001_ECX] =
            CPUID_EXT3_LAHF_LM,
        .xlevel = 0x8000000A,
        .model_id = "Intel Celeron_4x0 (Conroe/Merom Class Core 2)",
    },
    {
        .name = "Penryn",
        .level = 4,
        .vendor = CPUID_VENDOR_INTEL,
        .family = 6,
        .model = 23,
        .stepping = 3,
        .features[FEAT_1_EDX] =
            CPUID_VME | CPUID_SSE2 | CPUID_SSE | CPUID_FXSR | CPUID_MMX |
            CPUID_CLFLUSH | CPUID_PSE36 | CPUID_PAT | CPUID_CMOV | CPUID_MCA |
            CPUID_PGE | CPUID_MTRR | CPUID_SEP | CPUID_APIC | CPUID_CX8 |
            CPUID_MCE | CPUID_PAE | CPUID_MSR | CPUID_TSC | CPUID_PSE |
            CPUID_DE | CPUID_FP87,
        .features[FEAT_1_ECX] =
            CPUID_EXT_SSE41 | CPUID_EXT_CX16 | CPUID_EXT_SSSE3 |
            CPUID_EXT_SSE3,
        .features[FEAT_8000_0001_EDX] =
            CPUID_EXT2_LM | CPUID_EXT2_NX | CPUID_EXT2_SYSCALL,
        .features[FEAT_8000_0001_ECX] =
            CPUID_EXT3_LAHF_LM,
        .xlevel = 0x8000000A,
        .model_id = "Intel Core 2 Duo P9xxx (Penryn Class Core 2)",
    },
    {
        .name = "Nehalem",
        .level = 4,
        .vendor = CPUID_VENDOR_INTEL,
        .family = 6,
        .model = 26,
        .stepping = 3,
        .features[FEAT_1_EDX] =
            CPUID_VME | CPUID_SSE2 | CPUID_SSE | CPUID_FXSR | CPUID_MMX |
            CPUID_CLFLUSH | CPUID_PSE36 | CPUID_PAT | CPUID_CMOV | CPUID_MCA |
            CPUID_PGE | CPUID_MTRR | CPUID_SEP | CPUID_APIC | CPUID_CX8 |
            CPUID_MCE | CPUID_PAE | CPUID_MSR | CPUID_TSC | CPUID_PSE |
            CPUID_DE | CPUID_FP87,
        .features[FEAT_1_ECX] =
            CPUID_EXT_POPCNT | CPUID_EXT_SSE42 | CPUID_EXT_SSE41 |
            CPUID_EXT_CX16 | CPUID_EXT_SSSE3 | CPUID_EXT_SSE3,
        .features[FEAT_8000_0001_EDX] =
            CPUID_EXT2_LM | CPUID_EXT2_SYSCALL | CPUID_EXT2_NX,
        .features[FEAT_8000_0001_ECX] =
            CPUID_EXT3_LAHF_LM,
        .xlevel = 0x8000000A,
        .model_id = "Intel Core i7 9xx (Nehalem Class Core i7)",
    },
    {
        .name = "Westmere",
        .level = 11,
        .vendor = CPUID_VENDOR_INTEL,
        .family = 6,
        .model = 44,
        .stepping = 1,
        .features[FEAT_1_EDX] =
            CPUID_VME | CPUID_SSE2 | CPUID_SSE | CPUID_FXSR | CPUID_MMX |
            CPUID_CLFLUSH | CPUID_PSE36 | CPUID_PAT | CPUID_CMOV | CPUID_MCA |
            CPUID_PGE | CPUID_MTRR | CPUID_SEP | CPUID_APIC | CPUID_CX8 |
            CPUID_MCE | CPUID_PAE | CPUID_MSR | CPUID_TSC | CPUID_PSE |
            CPUID_DE | CPUID_FP87,
        .features[FEAT_1_ECX] =
            CPUID_EXT_AES | CPUID_EXT_POPCNT | CPUID_EXT_SSE42 |
            CPUID_EXT_SSE41 | CPUID_EXT_CX16 | CPUID_EXT_SSSE3 |
            CPUID_EXT_PCLMULQDQ | CPUID_EXT_SSE3,
        .features[FEAT_8000_0001_EDX] =
            CPUID_EXT2_LM | CPUID_EXT2_SYSCALL | CPUID_EXT2_NX,
        .features[FEAT_8000_0001_ECX] =
            CPUID_EXT3_LAHF_LM,
        .xlevel = 0x8000000A,
        .model_id = "Westmere E56xx/L56xx/X56xx (Nehalem-C)",
    },
    {
        .name = "SandyBridge",
        .level = 0xd,
        .vendor = CPUID_VENDOR_INTEL,
        .family = 6,
        .model = 42,
        .stepping = 1,
        .features[FEAT_1_EDX] =
            CPUID_VME | CPUID_SSE2 | CPUID_SSE | CPUID_FXSR | CPUID_MMX |
            CPUID_CLFLUSH | CPUID_PSE36 | CPUID_PAT | CPUID_CMOV | CPUID_MCA |
            CPUID_PGE | CPUID_MTRR | CPUID_SEP | CPUID_APIC | CPUID_CX8 |
            CPUID_MCE | CPUID_PAE | CPUID_MSR | CPUID_TSC | CPUID_PSE |
            CPUID_DE | CPUID_FP87,
        .features[FEAT_1_ECX] =
            CPUID_EXT_AVX | CPUID_EXT_XSAVE | CPUID_EXT_AES |
            CPUID_EXT_TSC_DEADLINE_TIMER | CPUID_EXT_POPCNT |
            CPUID_EXT_X2APIC | CPUID_EXT_SSE42 | CPUID_EXT_SSE41 |
            CPUID_EXT_CX16 | CPUID_EXT_SSSE3 | CPUID_EXT_PCLMULQDQ |
            CPUID_EXT_SSE3,
        .features[FEAT_8000_0001_EDX] =
            CPUID_EXT2_LM | CPUID_EXT2_RDTSCP | CPUID_EXT2_NX |
            CPUID_EXT2_SYSCALL,
        .features[FEAT_8000_0001_ECX] =
            CPUID_EXT3_LAHF_LM,
        .features[FEAT_XSAVE] =
            CPUID_XSAVE_XSAVEOPT,
        .xlevel = 0x8000000A,
        .model_id = "Intel Xeon E312xx (Sandy Bridge)",
    },
    {
        .name = "IvyBridge",
        .level = 0xd,
        .vendor = CPUID_VENDOR_INTEL,
        .family = 6,
        .model = 58,
        .stepping = 9,
        .features[FEAT_1_EDX] =
            CPUID_VME | CPUID_SSE2 | CPUID_SSE | CPUID_FXSR | CPUID_MMX |
            CPUID_CLFLUSH | CPUID_PSE36 | CPUID_PAT | CPUID_CMOV | CPUID_MCA |
            CPUID_PGE | CPUID_MTRR | CPUID_SEP | CPUID_APIC | CPUID_CX8 |
            CPUID_MCE | CPUID_PAE | CPUID_MSR | CPUID_TSC | CPUID_PSE |
            CPUID_DE | CPUID_FP87,
        .features[FEAT_1_ECX] =
            CPUID_EXT_AVX | CPUID_EXT_XSAVE | CPUID_EXT_AES |
            CPUID_EXT_TSC_DEADLINE_TIMER | CPUID_EXT_POPCNT |
            CPUID_EXT_X2APIC | CPUID_EXT_SSE42 | CPUID_EXT_SSE41 |
            CPUID_EXT_CX16 | CPUID_EXT_SSSE3 | CPUID_EXT_PCLMULQDQ |
            CPUID_EXT_SSE3 | CPUID_EXT_F16C | CPUID_EXT_RDRAND,
        .features[FEAT_7_0_EBX] =
            CPUID_7_0_EBX_FSGSBASE | CPUID_7_0_EBX_SMEP |
            CPUID_7_0_EBX_ERMS,
        .features[FEAT_8000_0001_EDX] =
            CPUID_EXT2_LM | CPUID_EXT2_RDTSCP | CPUID_EXT2_NX |
            CPUID_EXT2_SYSCALL,
        .features[FEAT_8000_0001_ECX] =
            CPUID_EXT3_LAHF_LM,
        .features[FEAT_XSAVE] =
            CPUID_XSAVE_XSAVEOPT,
        .xlevel = 0x8000000A,
        .model_id = "Intel Xeon E3-12xx v2 (Ivy Bridge)",
    },
    {
        .name = "Haswell",
        .level = 0xd,
        .vendor = CPUID_VENDOR_INTEL,
        .family = 6,
        .model = 60,
        .stepping = 1,
        .features[FEAT_1_EDX] =
            CPUID_VME | CPUID_SSE2 | CPUID_SSE | CPUID_FXSR | CPUID_MMX |
            CPUID_CLFLUSH | CPUID_PSE36 | CPUID_PAT | CPUID_CMOV | CPUID_MCA |
            CPUID_PGE | CPUID_MTRR | CPUID_SEP | CPUID_APIC | CPUID_CX8 |
            CPUID_MCE | CPUID_PAE | CPUID_MSR | CPUID_TSC | CPUID_PSE |
            CPUID_DE | CPUID_FP87,
        .features[FEAT_1_ECX] =
            CPUID_EXT_AVX | CPUID_EXT_XSAVE | CPUID_EXT_AES |
            CPUID_EXT_POPCNT | CPUID_EXT_X2APIC | CPUID_EXT_SSE42 |
            CPUID_EXT_SSE41 | CPUID_EXT_CX16 | CPUID_EXT_SSSE3 |
            CPUID_EXT_PCLMULQDQ | CPUID_EXT_SSE3 |
            CPUID_EXT_TSC_DEADLINE_TIMER | CPUID_EXT_FMA | CPUID_EXT_MOVBE |
            CPUID_EXT_PCID | CPUID_EXT_F16C | CPUID_EXT_RDRAND,
        .features[FEAT_8000_0001_EDX] =
            CPUID_EXT2_LM | CPUID_EXT2_RDTSCP | CPUID_EXT2_NX |
            CPUID_EXT2_SYSCALL,
        .features[FEAT_8000_0001_ECX] =
            CPUID_EXT3_LAHF_LM,
        .features[FEAT_7_0_EBX] =
            CPUID_7_0_EBX_FSGSBASE | CPUID_7_0_EBX_BMI1 |
            CPUID_7_0_EBX_AVX2 | CPUID_7_0_EBX_SMEP |
            CPUID_7_0_EBX_BMI2 | CPUID_7_0_EBX_ERMS | CPUID_7_0_EBX_INVPCID,
        .features[FEAT_XSAVE] =
            CPUID_XSAVE_XSAVEOPT,
        .xlevel = 0x8000000A,
        .model_id = "Intel Core Processor (Haswell)",
    },
    {
        .name = "Broadwell",
        .level = 0xd,
        .vendor = CPUID_VENDOR_INTEL,
        .family = 6,
        .model = 61,
        .stepping = 2,
        .features[FEAT_1_EDX] =
            CPUID_VME | CPUID_SSE2 | CPUID_SSE | CPUID_FXSR | CPUID_MMX |
            CPUID_CLFLUSH | CPUID_PSE36 | CPUID_PAT | CPUID_CMOV | CPUID_MCA |
            CPUID_PGE | CPUID_MTRR | CPUID_SEP | CPUID_APIC | CPUID_CX8 |
            CPUID_MCE | CPUID_PAE | CPUID_MSR | CPUID_TSC | CPUID_PSE |
            CPUID_DE | CPUID_FP87,
        .features[FEAT_1_ECX] =
            CPUID_EXT_AVX | CPUID_EXT_XSAVE | CPUID_EXT_AES |
            CPUID_EXT_POPCNT | CPUID_EXT_X2APIC | CPUID_EXT_SSE42 |
            CPUID_EXT_SSE41 | CPUID_EXT_CX16 | CPUID_EXT_SSSE3 |
            CPUID_EXT_PCLMULQDQ | CPUID_EXT_SSE3 |
            CPUID_EXT_TSC_DEADLINE_TIMER | CPUID_EXT_FMA | CPUID_EXT_MOVBE |
            CPUID_EXT_PCID | CPUID_EXT_F16C | CPUID_EXT_RDRAND,
        .features[FEAT_8000_0001_EDX] =
            CPUID_EXT2_LM | CPUID_EXT2_RDTSCP | CPUID_EXT2_NX |
            CPUID_EXT2_SYSCALL,
        .features[FEAT_8000_0001_ECX] =
            CPUID_EXT3_LAHF_LM | CPUID_EXT3_3DNOWPREFETCH,
        .features[FEAT_7_0_EBX] =
            CPUID_7_0_EBX_FSGSBASE | CPUID_7_0_EBX_BMI1 |
            CPUID_7_0_EBX_AVX2 | CPUID_7_0_EBX_SMEP |
            CPUID_7_0_EBX_BMI2 | CPUID_7_0_EBX_ERMS | CPUID_7_0_EBX_INVPCID |
            CPUID_7_0_EBX_RDSEED | CPUID_7_0_EBX_ADX |
            CPUID_7_0_EBX_SMAP,
        .features[FEAT_XSAVE] =
            CPUID_XSAVE_XSAVEOPT,
        .xlevel = 0x8000000A,
        .model_id = "Intel Core Processor (Broadwell)",
    },
    {
        .name = "Opteron_G1",
        .level = 5,
        .vendor = CPUID_VENDOR_AMD,
        .family = 15,
        .model = 6,
        .stepping = 1,
        .features[FEAT_1_EDX] =
            CPUID_VME | CPUID_SSE2 | CPUID_SSE | CPUID_FXSR | CPUID_MMX |
            CPUID_CLFLUSH | CPUID_PSE36 | CPUID_PAT | CPUID_CMOV | CPUID_MCA |
            CPUID_PGE | CPUID_MTRR | CPUID_SEP | CPUID_APIC | CPUID_CX8 |
            CPUID_MCE | CPUID_PAE | CPUID_MSR | CPUID_TSC | CPUID_PSE |
            CPUID_DE | CPUID_FP87,
        .features[FEAT_1_ECX] =
            CPUID_EXT_SSE3,
        .features[FEAT_8000_0001_EDX] =
            CPUID_EXT2_LM | CPUID_EXT2_FXSR | CPUID_EXT2_MMX |
            CPUID_EXT2_NX | CPUID_EXT2_PSE36 | CPUID_EXT2_PAT |
            CPUID_EXT2_CMOV | CPUID_EXT2_MCA | CPUID_EXT2_PGE |
            CPUID_EXT2_MTRR | CPUID_EXT2_SYSCALL | CPUID_EXT2_APIC |
            CPUID_EXT2_CX8 | CPUID_EXT2_MCE | CPUID_EXT2_PAE | CPUID_EXT2_MSR |
            CPUID_EXT2_TSC | CPUID_EXT2_PSE | CPUID_EXT2_DE | CPUID_EXT2_FPU,
        .xlevel = 0x80000008,
        .model_id = "AMD Opteron 240 (Gen 1 Class Opteron)",
    },
    {
        .name = "Opteron_G2",
        .level = 5,
        .vendor = CPUID_VENDOR_AMD,
        .family = 15,
        .model = 6,
        .stepping = 1,
        .features[FEAT_1_EDX] =
            CPUID_VME | CPUID_SSE2 | CPUID_SSE | CPUID_FXSR | CPUID_MMX |
            CPUID_CLFLUSH | CPUID_PSE36 | CPUID_PAT | CPUID_CMOV | CPUID_MCA |
            CPUID_PGE | CPUID_MTRR | CPUID_SEP | CPUID_APIC | CPUID_CX8 |
            CPUID_MCE | CPUID_PAE | CPUID_MSR | CPUID_TSC | CPUID_PSE |
            CPUID_DE | CPUID_FP87,
        .features[FEAT_1_ECX] =
            CPUID_EXT_CX16 | CPUID_EXT_SSE3,
        .features[FEAT_8000_0001_EDX] =
            CPUID_EXT2_LM | CPUID_EXT2_RDTSCP | CPUID_EXT2_FXSR |
            CPUID_EXT2_MMX | CPUID_EXT2_NX | CPUID_EXT2_PSE36 |
            CPUID_EXT2_PAT | CPUID_EXT2_CMOV | CPUID_EXT2_MCA |
            CPUID_EXT2_PGE | CPUID_EXT2_MTRR | CPUID_EXT2_SYSCALL |
            CPUID_EXT2_APIC | CPUID_EXT2_CX8 | CPUID_EXT2_MCE |
            CPUID_EXT2_PAE | CPUID_EXT2_MSR | CPUID_EXT2_TSC | CPUID_EXT2_PSE |
            CPUID_EXT2_DE | CPUID_EXT2_FPU,
        .features[FEAT_8000_0001_ECX] =
            CPUID_EXT3_SVM | CPUID_EXT3_LAHF_LM,
        .xlevel = 0x80000008,
        .model_id = "AMD Opteron 22xx (Gen 2 Class Opteron)",
    },
    {
        .name = "Opteron_G3",
        .level = 5,
        .vendor = CPUID_VENDOR_AMD,
        .family = 15,
        .model = 6,
        .stepping = 1,
        .features[FEAT_1_EDX] =
            CPUID_VME | CPUID_SSE2 | CPUID_SSE | CPUID_FXSR | CPUID_MMX |
            CPUID_CLFLUSH | CPUID_PSE36 | CPUID_PAT | CPUID_CMOV | CPUID_MCA |
            CPUID_PGE | CPUID_MTRR | CPUID_SEP | CPUID_APIC | CPUID_CX8 |
            CPUID_MCE | CPUID_PAE | CPUID_MSR | CPUID_TSC | CPUID_PSE |
            CPUID_DE | CPUID_FP87,
        .features[FEAT_1_ECX] =
            CPUID_EXT_POPCNT | CPUID_EXT_CX16 | CPUID_EXT_MONITOR |
            CPUID_EXT_SSE3,
        .features[FEAT_8000_0001_EDX] =
            CPUID_EXT2_LM | CPUID_EXT2_RDTSCP | CPUID_EXT2_FXSR |
            CPUID_EXT2_MMX | CPUID_EXT2_NX | CPUID_EXT2_PSE36 |
            CPUID_EXT2_PAT | CPUID_EXT2_CMOV | CPUID_EXT2_MCA |
            CPUID_EXT2_PGE | CPUID_EXT2_MTRR | CPUID_EXT2_SYSCALL |
            CPUID_EXT2_APIC | CPUID_EXT2_CX8 | CPUID_EXT2_MCE |
            CPUID_EXT2_PAE | CPUID_EXT2_MSR | CPUID_EXT2_TSC | CPUID_EXT2_PSE |
            CPUID_EXT2_DE | CPUID_EXT2_FPU,
        .features[FEAT_8000_0001_ECX] =
            CPUID_EXT3_MISALIGNSSE | CPUID_EXT3_SSE4A |
            CPUID_EXT3_ABM | CPUID_EXT3_SVM | CPUID_EXT3_LAHF_LM,
        .xlevel = 0x80000008,
        .model_id = "AMD Opteron 23xx (Gen 3 Class Opteron)",
    },
    {
        .name = "Opteron_G4",
        .level = 0xd,
        .vendor = CPUID_VENDOR_AMD,
        .family = 21,
        .model = 1,
        .stepping = 2,
        .features[FEAT_1_EDX] =
            CPUID_VME | CPUID_SSE2 | CPUID_SSE | CPUID_FXSR | CPUID_MMX |
            CPUID_CLFLUSH | CPUID_PSE36 | CPUID_PAT | CPUID_CMOV | CPUID_MCA |
            CPUID_PGE | CPUID_MTRR | CPUID_SEP | CPUID_APIC | CPUID_CX8 |
            CPUID_MCE | CPUID_PAE | CPUID_MSR | CPUID_TSC | CPUID_PSE |
            CPUID_DE | CPUID_FP87,
        .features[FEAT_1_ECX] =
            CPUID_EXT_AVX | CPUID_EXT_XSAVE | CPUID_EXT_AES |
            CPUID_EXT_POPCNT | CPUID_EXT_SSE42 | CPUID_EXT_SSE41 |
            CPUID_EXT_CX16 | CPUID_EXT_SSSE3 | CPUID_EXT_PCLMULQDQ |
            CPUID_EXT_SSE3,
        .features[FEAT_8000_0001_EDX] =
            CPUID_EXT2_LM | CPUID_EXT2_RDTSCP |
            CPUID_EXT2_PDPE1GB | CPUID_EXT2_FXSR | CPUID_EXT2_MMX |
            CPUID_EXT2_NX | CPUID_EXT2_PSE36 | CPUID_EXT2_PAT |
            CPUID_EXT2_CMOV | CPUID_EXT2_MCA | CPUID_EXT2_PGE |
            CPUID_EXT2_MTRR | CPUID_EXT2_SYSCALL | CPUID_EXT2_APIC |
            CPUID_EXT2_CX8 | CPUID_EXT2_MCE | CPUID_EXT2_PAE | CPUID_EXT2_MSR |
            CPUID_EXT2_TSC | CPUID_EXT2_PSE | CPUID_EXT2_DE | CPUID_EXT2_FPU,
        .features[FEAT_8000_0001_ECX] =
            CPUID_EXT3_FMA4 | CPUID_EXT3_XOP |
            CPUID_EXT3_3DNOWPREFETCH | CPUID_EXT3_MISALIGNSSE |
            CPUID_EXT3_SSE4A | CPUID_EXT3_ABM | CPUID_EXT3_SVM |
            CPUID_EXT3_LAHF_LM,
        /* no xsaveopt! */
        .xlevel = 0x8000001A,
        .model_id = "AMD Opteron 62xx class CPU",
    },
    {
        .name = "Opteron_G5",
        .level = 0xd,
        .vendor = CPUID_VENDOR_AMD,
        .family = 21,
        .model = 2,
        .stepping = 0,
        .features[FEAT_1_EDX] =
            CPUID_VME | CPUID_SSE2 | CPUID_SSE | CPUID_FXSR | CPUID_MMX |
            CPUID_CLFLUSH | CPUID_PSE36 | CPUID_PAT | CPUID_CMOV | CPUID_MCA |
            CPUID_PGE | CPUID_MTRR | CPUID_SEP | CPUID_APIC | CPUID_CX8 |
            CPUID_MCE | CPUID_PAE | CPUID_MSR | CPUID_TSC | CPUID_PSE |
            CPUID_DE | CPUID_FP87,
        .features[FEAT_1_ECX] =
            CPUID_EXT_F16C | CPUID_EXT_AVX | CPUID_EXT_XSAVE |
            CPUID_EXT_AES | CPUID_EXT_POPCNT | CPUID_EXT_SSE42 |
            CPUID_EXT_SSE41 | CPUID_EXT_CX16 | CPUID_EXT_FMA |
            CPUID_EXT_SSSE3 | CPUID_EXT_PCLMULQDQ | CPUID_EXT_SSE3,
        .features[FEAT_8000_0001_EDX] =
            CPUID_EXT2_LM | CPUID_EXT2_RDTSCP |
            CPUID_EXT2_PDPE1GB | CPUID_EXT2_FXSR | CPUID_EXT2_MMX |
            CPUID_EXT2_NX | CPUID_EXT2_PSE36 | CPUID_EXT2_PAT |
            CPUID_EXT2_CMOV | CPUID_EXT2_MCA | CPUID_EXT2_PGE |
            CPUID_EXT2_MTRR | CPUID_EXT2_SYSCALL | CPUID_EXT2_APIC |
            CPUID_EXT2_CX8 | CPUID_EXT2_MCE | CPUID_EXT2_PAE | CPUID_EXT2_MSR |
            CPUID_EXT2_TSC | CPUID_EXT2_PSE | CPUID_EXT2_DE | CPUID_EXT2_FPU,
        .features[FEAT_8000_0001_ECX] =
            CPUID_EXT3_TBM | CPUID_EXT3_FMA4 | CPUID_EXT3_XOP |
            CPUID_EXT3_3DNOWPREFETCH | CPUID_EXT3_MISALIGNSSE |
            CPUID_EXT3_SSE4A | CPUID_EXT3_ABM | CPUID_EXT3_SVM |
            CPUID_EXT3_LAHF_LM,
        /* no xsaveopt! */
        .xlevel = 0x8000001A,
        .model_id = "AMD Opteron 63xx class CPU",
    },
};

/**
 * x86_cpu_compat_set_features:
 * @cpu_model: CPU model name to be changed. If NULL, all CPU models are changed
 * @w: Identifies the feature word to be changed.
 * @feat_add: Feature bits to be added to feature word
 * @feat_remove: Feature bits to be removed from feature word
 *
 * Change CPU model feature bits for compatibility.
 *
 * This function may be used by machine-type compatibility functions
 * to enable or disable feature bits on specific CPU models.
 */
void x86_cpu_compat_set_features(const char *cpu_model, FeatureWord w,
                                 uint32_t feat_add, uint32_t feat_remove)
{
    X86CPUDefinition *def;
    int i;
    for (i = 0; i < ARRAY_SIZE(builtin_x86_defs); i++) {
        def = &builtin_x86_defs[i];
        if (!cpu_model || !strcmp(cpu_model, def->name)) {
            def->features[w] |= feat_add;
            def->features[w] &= ~feat_remove;
        }
    }
}

static uint32_t x86_cpu_get_supported_feature_word(FeatureWord w,
                                                   bool migratable_only);

#ifdef CONFIG_KVM

static int cpu_x86_fill_model_id(char *str)
{
    uint32_t eax = 0, ebx = 0, ecx = 0, edx = 0;
    int i;

    for (i = 0; i < 3; i++) {
        host_cpuid(0x80000002 + i, 0, &eax, &ebx, &ecx, &edx);
        memcpy(str + i * 16 +  0, &eax, 4);
        memcpy(str + i * 16 +  4, &ebx, 4);
        memcpy(str + i * 16 +  8, &ecx, 4);
        memcpy(str + i * 16 + 12, &edx, 4);
    }
    return 0;
}

static X86CPUDefinition host_cpudef;

static Property host_x86_cpu_properties[] = {
    DEFINE_PROP_BOOL("migratable", X86CPU, migratable, true),
    DEFINE_PROP_END_OF_LIST()
};

/* class_init for the "host" CPU model
 *
 * This function may be called before KVM is initialized.
 */
static void host_x86_cpu_class_init(ObjectClass *oc, void *data)
{
    DeviceClass *dc = DEVICE_CLASS(oc);
    X86CPUClass *xcc = X86_CPU_CLASS(oc);
    uint32_t eax = 0, ebx = 0, ecx = 0, edx = 0;

    xcc->kvm_required = true;

    host_cpuid(0x0, 0, &eax, &ebx, &ecx, &edx);
    x86_cpu_vendor_words2str(host_cpudef.vendor, ebx, edx, ecx);

    host_cpuid(0x1, 0, &eax, &ebx, &ecx, &edx);
    host_cpudef.family = ((eax >> 8) & 0x0F) + ((eax >> 20) & 0xFF);
    host_cpudef.model = ((eax >> 4) & 0x0F) | ((eax & 0xF0000) >> 12);
    host_cpudef.stepping = eax & 0x0F;

    cpu_x86_fill_model_id(host_cpudef.model_id);

    xcc->cpu_def = &host_cpudef;
    host_cpudef.cache_info_passthrough = true;

    /* level, xlevel, xlevel2, and the feature words are initialized on
     * instance_init, because they require KVM to be initialized.
     */

    dc->props = host_x86_cpu_properties;
}

static void host_x86_cpu_initfn(Object *obj)
{
    X86CPU *cpu = X86_CPU(obj);
    CPUX86State *env = &cpu->env;
    KVMState *s = kvm_state;

    assert(kvm_enabled());

    /* We can't fill the features array here because we don't know yet if
     * "migratable" is true or false.
     */
    cpu->host_features = true;

    env->cpuid_level = kvm_arch_get_supported_cpuid(s, 0x0, 0, R_EAX);
    env->cpuid_xlevel = kvm_arch_get_supported_cpuid(s, 0x80000000, 0, R_EAX);
    env->cpuid_xlevel2 = kvm_arch_get_supported_cpuid(s, 0xC0000000, 0, R_EAX);

    object_property_set_bool(OBJECT(cpu), true, "pmu", &error_abort);
}

static const TypeInfo host_x86_cpu_type_info = {
    .name = X86_CPU_TYPE_NAME("host"),
    .parent = TYPE_X86_CPU,
    .instance_init = host_x86_cpu_initfn,
    .class_init = host_x86_cpu_class_init,
};

#endif

static void report_unavailable_features(FeatureWord w, uint32_t mask)
{
    FeatureWordInfo *f = &feature_word_info[w];
    int i;

    for (i = 0; i < 32; ++i) {
        if (1 << i & mask) {
            const char *reg = get_register_name_32(f->cpuid_reg);
            assert(reg);
            fprintf(stderr, "warning: %s doesn't support requested feature: "
                "CPUID.%02XH:%s%s%s [bit %d]\n",
                kvm_enabled() ? "host" : "TCG",
                f->cpuid_eax, reg,
                f->feat_names[i] ? "." : "",
                f->feat_names[i] ? f->feat_names[i] : "", i);
        }
    }
}

static void x86_cpuid_version_get_family(Object *obj, Visitor *v, void *opaque,
                                         const char *name, Error **errp)
{
    X86CPU *cpu = X86_CPU(obj);
    CPUX86State *env = &cpu->env;
    int64_t value;

    value = (env->cpuid_version >> 8) & 0xf;
    if (value == 0xf) {
        value += (env->cpuid_version >> 20) & 0xff;
    }
    visit_type_int(v, &value, name, errp);
}

static void x86_cpuid_version_set_family(Object *obj, Visitor *v, void *opaque,
                                         const char *name, Error **errp)
{
    X86CPU *cpu = X86_CPU(obj);
    CPUX86State *env = &cpu->env;
    const int64_t min = 0;
    const int64_t max = 0xff + 0xf;
    Error *local_err = NULL;
    int64_t value;

    visit_type_int(v, &value, name, &local_err);
    if (local_err) {
        error_propagate(errp, local_err);
        return;
    }
    if (value < min || value > max) {
        error_set(errp, QERR_PROPERTY_VALUE_OUT_OF_RANGE, "",
                  name ? name : "null", value, min, max);
        return;
    }

    env->cpuid_version &= ~0xff00f00;
    if (value > 0x0f) {
        env->cpuid_version |= 0xf00 | ((value - 0x0f) << 20);
    } else {
        env->cpuid_version |= value << 8;
    }
}

static void x86_cpuid_version_get_model(Object *obj, Visitor *v, void *opaque,
                                        const char *name, Error **errp)
{
    X86CPU *cpu = X86_CPU(obj);
    CPUX86State *env = &cpu->env;
    int64_t value;

    value = (env->cpuid_version >> 4) & 0xf;
    value |= ((env->cpuid_version >> 16) & 0xf) << 4;
    visit_type_int(v, &value, name, errp);
}

static void x86_cpuid_version_set_model(Object *obj, Visitor *v, void *opaque,
                                        const char *name, Error **errp)
{
    X86CPU *cpu = X86_CPU(obj);
    CPUX86State *env = &cpu->env;
    const int64_t min = 0;
    const int64_t max = 0xff;
    Error *local_err = NULL;
    int64_t value;

    visit_type_int(v, &value, name, &local_err);
    if (local_err) {
        error_propagate(errp, local_err);
        return;
    }
    if (value < min || value > max) {
        error_set(errp, QERR_PROPERTY_VALUE_OUT_OF_RANGE, "",
                  name ? name : "null", value, min, max);
        return;
    }

    env->cpuid_version &= ~0xf00f0;
    env->cpuid_version |= ((value & 0xf) << 4) | ((value >> 4) << 16);
}

static void x86_cpuid_version_get_stepping(Object *obj, Visitor *v,
                                           void *opaque, const char *name,
                                           Error **errp)
{
    X86CPU *cpu = X86_CPU(obj);
    CPUX86State *env = &cpu->env;
    int64_t value;

    value = env->cpuid_version & 0xf;
    visit_type_int(v, &value, name, errp);
}

static void x86_cpuid_version_set_stepping(Object *obj, Visitor *v,
                                           void *opaque, const char *name,
                                           Error **errp)
{
    X86CPU *cpu = X86_CPU(obj);
    CPUX86State *env = &cpu->env;
    const int64_t min = 0;
    const int64_t max = 0xf;
    Error *local_err = NULL;
    int64_t value;

    visit_type_int(v, &value, name, &local_err);
    if (local_err) {
        error_propagate(errp, local_err);
        return;
    }
    if (value < min || value > max) {
        error_set(errp, QERR_PROPERTY_VALUE_OUT_OF_RANGE, "",
                  name ? name : "null", value, min, max);
        return;
    }

    env->cpuid_version &= ~0xf;
    env->cpuid_version |= value & 0xf;
}

static void x86_cpuid_get_level(Object *obj, Visitor *v, void *opaque,
                                const char *name, Error **errp)
{
    X86CPU *cpu = X86_CPU(obj);

    visit_type_uint32(v, &cpu->env.cpuid_level, name, errp);
}

static void x86_cpuid_set_level(Object *obj, Visitor *v, void *opaque,
                                const char *name, Error **errp)
{
    X86CPU *cpu = X86_CPU(obj);

    visit_type_uint32(v, &cpu->env.cpuid_level, name, errp);
}

static void x86_cpuid_get_xlevel(Object *obj, Visitor *v, void *opaque,
                                 const char *name, Error **errp)
{
    X86CPU *cpu = X86_CPU(obj);

    visit_type_uint32(v, &cpu->env.cpuid_xlevel, name, errp);
}

static void x86_cpuid_set_xlevel(Object *obj, Visitor *v, void *opaque,
                                 const char *name, Error **errp)
{
    X86CPU *cpu = X86_CPU(obj);

    visit_type_uint32(v, &cpu->env.cpuid_xlevel, name, errp);
}

static char *x86_cpuid_get_vendor(Object *obj, Error **errp)
{
    X86CPU *cpu = X86_CPU(obj);
    CPUX86State *env = &cpu->env;
    char *value;

    value = g_malloc(CPUID_VENDOR_SZ + 1);
    x86_cpu_vendor_words2str(value, env->cpuid_vendor1, env->cpuid_vendor2,
                             env->cpuid_vendor3);
    return value;
}

static void x86_cpuid_set_vendor(Object *obj, const char *value,
                                 Error **errp)
{
    X86CPU *cpu = X86_CPU(obj);
    CPUX86State *env = &cpu->env;
    int i;

    if (strlen(value) != CPUID_VENDOR_SZ) {
        error_set(errp, QERR_PROPERTY_VALUE_BAD, "",
                  "vendor", value);
        return;
    }

    env->cpuid_vendor1 = 0;
    env->cpuid_vendor2 = 0;
    env->cpuid_vendor3 = 0;
    for (i = 0; i < 4; i++) {
        env->cpuid_vendor1 |= ((uint8_t)value[i    ]) << (8 * i);
        env->cpuid_vendor2 |= ((uint8_t)value[i + 4]) << (8 * i);
        env->cpuid_vendor3 |= ((uint8_t)value[i + 8]) << (8 * i);
    }
}

static char *x86_cpuid_get_model_id(Object *obj, Error **errp)
{
    X86CPU *cpu = X86_CPU(obj);
    CPUX86State *env = &cpu->env;
    char *value;
    int i;

    value = g_malloc(48 + 1);
    for (i = 0; i < 48; i++) {
        value[i] = env->cpuid_model[i >> 2] >> (8 * (i & 3));
    }
    value[48] = '\0';
    return value;
}

static void x86_cpuid_set_model_id(Object *obj, const char *model_id,
                                   Error **errp)
{
    X86CPU *cpu = X86_CPU(obj);
    CPUX86State *env = &cpu->env;
    int c, len, i;

    if (model_id == NULL) {
        model_id = "";
    }
    len = strlen(model_id);
    memset(env->cpuid_model, 0, 48);
    for (i = 0; i < 48; i++) {
        if (i >= len) {
            c = '\0';
        } else {
            c = (uint8_t)model_id[i];
        }
        env->cpuid_model[i >> 2] |= c << (8 * (i & 3));
    }
}

static void x86_cpuid_get_tsc_freq(Object *obj, Visitor *v, void *opaque,
                                   const char *name, Error **errp)
{
    X86CPU *cpu = X86_CPU(obj);
    int64_t value;

    value = cpu->env.tsc_khz * 1000;
    visit_type_int(v, &value, name, errp);
}

static void x86_cpuid_set_tsc_freq(Object *obj, Visitor *v, void *opaque,
                                   const char *name, Error **errp)
{
    X86CPU *cpu = X86_CPU(obj);
    const int64_t min = 0;
    const int64_t max = INT64_MAX;
    Error *local_err = NULL;
    int64_t value;

    visit_type_int(v, &value, name, &local_err);
    if (local_err) {
        error_propagate(errp, local_err);
        return;
    }
    if (value < min || value > max) {
        error_set(errp, QERR_PROPERTY_VALUE_OUT_OF_RANGE, "",
                  name ? name : "null", value, min, max);
        return;
    }

    cpu->env.tsc_khz = value / 1000;
}

static void x86_cpuid_get_apic_id(Object *obj, Visitor *v, void *opaque,
                                  const char *name, Error **errp)
{
    X86CPU *cpu = X86_CPU(obj);
    int64_t value = cpu->apic_id;

    visit_type_int(v, &value, name, errp);
}

static void x86_cpuid_set_apic_id(Object *obj, Visitor *v, void *opaque,
                                  const char *name, Error **errp)
{
    X86CPU *cpu = X86_CPU(obj);
    DeviceState *dev = DEVICE(obj);
    const int64_t min = 0;
    const int64_t max = UINT32_MAX;
    Error *error = NULL;
    int64_t value;

    if (dev->realized) {
        error_setg(errp, "Attempt to set property '%s' on '%s' after "
                   "it was realized", name, object_get_typename(obj));
        return;
    }

    visit_type_int(v, &value, name, &error);
    if (error) {
        error_propagate(errp, error);
        return;
    }
    if (value < min || value > max) {
        error_setg(errp, "Property %s.%s doesn't take value %" PRId64
                   " (minimum: %" PRId64 ", maximum: %" PRId64 ")" ,
                   object_get_typename(obj), name, value, min, max);
        return;
    }

    if ((value != cpu->apic_id) && cpu_exists(value)) {
        error_setg(errp, "CPU with APIC ID %" PRIi64 " exists", value);
        return;
    }
    cpu->apic_id = value;
}

/* Generic getter for "feature-words" and "filtered-features" properties */
static void x86_cpu_get_feature_words(Object *obj, Visitor *v, void *opaque,
                                      const char *name, Error **errp)
{
    uint32_t *array = (uint32_t *)opaque;
    FeatureWord w;
    Error *err = NULL;
    X86CPUFeatureWordInfo word_infos[FEATURE_WORDS] = { };
    X86CPUFeatureWordInfoList list_entries[FEATURE_WORDS] = { };
    X86CPUFeatureWordInfoList *list = NULL;

    for (w = 0; w < FEATURE_WORDS; w++) {
        FeatureWordInfo *wi = &feature_word_info[w];
        X86CPUFeatureWordInfo *qwi = &word_infos[w];
        qwi->cpuid_input_eax = wi->cpuid_eax;
        qwi->has_cpuid_input_ecx = wi->cpuid_needs_ecx;
        qwi->cpuid_input_ecx = wi->cpuid_ecx;
        qwi->cpuid_register = x86_reg_info_32[wi->cpuid_reg].qapi_enum;
        qwi->features = array[w];

        /* List will be in reverse order, but order shouldn't matter */
        list_entries[w].next = list;
        list_entries[w].value = &word_infos[w];
        list = &list_entries[w];
    }

    visit_type_X86CPUFeatureWordInfoList(v, &list, "feature-words", &err);
    error_propagate(errp, err);
}

static void x86_get_hv_spinlocks(Object *obj, Visitor *v, void *opaque,
                                 const char *name, Error **errp)
{
    X86CPU *cpu = X86_CPU(obj);
    int64_t value = cpu->hyperv_spinlock_attempts;

    visit_type_int(v, &value, name, errp);
}

static void x86_set_hv_spinlocks(Object *obj, Visitor *v, void *opaque,
                                 const char *name, Error **errp)
{
    const int64_t min = 0xFFF;
    const int64_t max = UINT_MAX;
    X86CPU *cpu = X86_CPU(obj);
    Error *err = NULL;
    int64_t value;

    visit_type_int(v, &value, name, &err);
    if (err) {
        error_propagate(errp, err);
        return;
    }

    if (value < min || value > max) {
        error_setg(errp, "Property %s.%s doesn't take value %" PRId64
                   " (minimum: %" PRId64 ", maximum: %" PRId64 ")",
                   object_get_typename(obj), name ? name : "null",
                   value, min, max);
        return;
    }
    cpu->hyperv_spinlock_attempts = value;
}

static PropertyInfo qdev_prop_spinlocks = {
    .name  = "int",
    .get   = x86_get_hv_spinlocks,
    .set   = x86_set_hv_spinlocks,
};

/* Convert all '_' in a feature string option name to '-', to make feature
 * name conform to QOM property naming rule, which uses '-' instead of '_'.
 */
static inline void feat2prop(char *s)
{
    while ((s = strchr(s, '_'))) {
        *s = '-';
    }
}

/* Parse "+feature,-feature,feature=foo" CPU feature string
 */
static void x86_cpu_parse_featurestr(CPUState *cs, char *features,
                                     Error **errp)
{
    X86CPU *cpu = X86_CPU(cs);
    char *featurestr; /* Single 'key=value" string being parsed */
    FeatureWord w;
    /* Features to be added */
    FeatureWordArray plus_features = { 0 };
    /* Features to be removed */
    FeatureWordArray minus_features = { 0 };
    uint32_t numvalue;
    CPUX86State *env = &cpu->env;
    Error *local_err = NULL;

    featurestr = features ? strtok(features, ",") : NULL;

    while (featurestr) {
        char *val;
        if (featurestr[0] == '+') {
            add_flagname_to_bitmaps(featurestr + 1, plus_features, &local_err);
        } else if (featurestr[0] == '-') {
            add_flagname_to_bitmaps(featurestr + 1, minus_features, &local_err);
        } else if ((val = strchr(featurestr, '='))) {
            *val = 0; val++;
            feat2prop(featurestr);
            if (!strcmp(featurestr, "xlevel")) {
                char *err;
                char num[32];

                numvalue = strtoul(val, &err, 0);
                if (!*val || *err) {
                    error_setg(errp, "bad numerical value %s", val);
                    return;
                }
                if (numvalue < 0x80000000) {
                    error_report("xlevel value shall always be >= 0x80000000"
                                 ", fixup will be removed in future versions");
                    numvalue += 0x80000000;
                }
                snprintf(num, sizeof(num), "%" PRIu32, numvalue);
                object_property_parse(OBJECT(cpu), num, featurestr, &local_err);
            } else if (!strcmp(featurestr, "tsc-freq")) {
                int64_t tsc_freq;
                char *err;
                char num[32];

                tsc_freq = strtosz_suffix_unit(val, &err,
                                               STRTOSZ_DEFSUFFIX_B, 1000);
                if (tsc_freq < 0 || *err) {
                    error_setg(errp, "bad numerical value %s", val);
                    return;
                }
                snprintf(num, sizeof(num), "%" PRId64, tsc_freq);
                object_property_parse(OBJECT(cpu), num, "tsc-frequency",
                                      &local_err);
            } else if (!strcmp(featurestr, "hv-spinlocks")) {
                char *err;
                const int min = 0xFFF;
                char num[32];
                numvalue = strtoul(val, &err, 0);
                if (!*val || *err) {
                    error_setg(errp, "bad numerical value %s", val);
                    return;
                }
                if (numvalue < min) {
                    error_report("hv-spinlocks value shall always be >= 0x%x"
                                 ", fixup will be removed in future versions",
                                 min);
                    numvalue = min;
                }
                snprintf(num, sizeof(num), "%" PRId32, numvalue);
                object_property_parse(OBJECT(cpu), num, featurestr, &local_err);
            } else {
                object_property_parse(OBJECT(cpu), val, featurestr, &local_err);
            }
        } else {
            feat2prop(featurestr);
            object_property_parse(OBJECT(cpu), "on", featurestr, &local_err);
        }
        if (local_err) {
            error_propagate(errp, local_err);
            return;
        }
        featurestr = strtok(NULL, ",");
    }

    if (cpu->host_features) {
        for (w = 0; w < FEATURE_WORDS; w++) {
            env->features[w] =
                x86_cpu_get_supported_feature_word(w, cpu->migratable);
        }
    }

    for (w = 0; w < FEATURE_WORDS; w++) {
        env->features[w] |= plus_features[w];
        env->features[w] &= ~minus_features[w];
    }
}

/* Print all cpuid feature names in featureset
 */
static void listflags(FILE *f, fprintf_function print, const char **featureset)
{
    int bit;
    bool first = true;

    for (bit = 0; bit < 32; bit++) {
        if (featureset[bit]) {
            print(f, "%s%s", first ? "" : " ", featureset[bit]);
            first = false;
        }
    }
}

/* generate CPU information. */
void x86_cpu_list(FILE *f, fprintf_function cpu_fprintf)
{
    X86CPUDefinition *def;
    char buf[256];
    int i;

    for (i = 0; i < ARRAY_SIZE(builtin_x86_defs); i++) {
        def = &builtin_x86_defs[i];
        snprintf(buf, sizeof(buf), "%s", def->name);
        (*cpu_fprintf)(f, "x86 %16s  %-48s\n", buf, def->model_id);
    }
#ifdef CONFIG_KVM
    (*cpu_fprintf)(f, "x86 %16s  %-48s\n", "host",
                   "KVM processor with all supported host features "
                   "(only available in KVM mode)");
#endif

    (*cpu_fprintf)(f, "\nRecognized CPUID flags:\n");
    for (i = 0; i < ARRAY_SIZE(feature_word_info); i++) {
        FeatureWordInfo *fw = &feature_word_info[i];

        (*cpu_fprintf)(f, "  ");
        listflags(f, cpu_fprintf, fw->feat_names);
        (*cpu_fprintf)(f, "\n");
    }
}

CpuDefinitionInfoList *arch_query_cpu_definitions(Error **errp)
{
    CpuDefinitionInfoList *cpu_list = NULL;
    X86CPUDefinition *def;
    int i;

    for (i = 0; i < ARRAY_SIZE(builtin_x86_defs); i++) {
        CpuDefinitionInfoList *entry;
        CpuDefinitionInfo *info;

        def = &builtin_x86_defs[i];
        info = g_malloc0(sizeof(*info));
        info->name = g_strdup(def->name);

        entry = g_malloc0(sizeof(*entry));
        entry->value = info;
        entry->next = cpu_list;
        cpu_list = entry;
    }

    return cpu_list;
}

static uint32_t x86_cpu_get_supported_feature_word(FeatureWord w,
                                                   bool migratable_only)
{
    FeatureWordInfo *wi = &feature_word_info[w];
    uint32_t r;

    if (kvm_enabled()) {
        r = kvm_arch_get_supported_cpuid(kvm_state, wi->cpuid_eax,
                                                    wi->cpuid_ecx,
                                                    wi->cpuid_reg);
    } else if (tcg_enabled()) {
        r = wi->tcg_features;
    } else {
        return ~0;
    }
    if (migratable_only) {
        r &= x86_cpu_get_migratable_flags(w);
    }
    return r;
}

/*
 * Filters CPU feature words based on host availability of each feature.
 *
 * Returns: 0 if all flags are supported by the host, non-zero otherwise.
 */
static int x86_cpu_filter_features(X86CPU *cpu)
{
    CPUX86State *env = &cpu->env;
    FeatureWord w;
    int rv = 0;

    for (w = 0; w < FEATURE_WORDS; w++) {
        uint32_t host_feat =
            x86_cpu_get_supported_feature_word(w, cpu->migratable);
        uint32_t requested_features = env->features[w];
        env->features[w] &= host_feat;
        cpu->filtered_features[w] = requested_features & ~env->features[w];
        if (cpu->filtered_features[w]) {
            if (cpu->check_cpuid || cpu->enforce_cpuid) {
                report_unavailable_features(w, cpu->filtered_features[w]);
            }
            rv = 1;
        }
    }

    return rv;
}

/* Load data from X86CPUDefinition
 */
static void x86_cpu_load_def(X86CPU *cpu, X86CPUDefinition *def, Error **errp)
{
    CPUX86State *env = &cpu->env;
    const char *vendor;
    char host_vendor[CPUID_VENDOR_SZ + 1];
    FeatureWord w;

    object_property_set_int(OBJECT(cpu), def->level, "level", errp);
    object_property_set_int(OBJECT(cpu), def->family, "family", errp);
    object_property_set_int(OBJECT(cpu), def->model, "model", errp);
    object_property_set_int(OBJECT(cpu), def->stepping, "stepping", errp);
    object_property_set_int(OBJECT(cpu), def->xlevel, "xlevel", errp);
    env->cpuid_xlevel2 = def->xlevel2;
    cpu->cache_info_passthrough = def->cache_info_passthrough;
    object_property_set_str(OBJECT(cpu), def->model_id, "model-id", errp);
    for (w = 0; w < FEATURE_WORDS; w++) {
        env->features[w] = def->features[w];
    }

    /* Special cases not set in the X86CPUDefinition structs: */
    if (kvm_enabled()) {
        FeatureWord w;
        for (w = 0; w < FEATURE_WORDS; w++) {
            env->features[w] |= kvm_default_features[w];
            env->features[w] &= ~kvm_default_unset_features[w];
        }
    }

    env->features[FEAT_1_ECX] |= CPUID_EXT_HYPERVISOR;

    /* sysenter isn't supported in compatibility mode on AMD,
     * syscall isn't supported in compatibility mode on Intel.
     * Normally we advertise the actual CPU vendor, but you can
     * override this using the 'vendor' property if you want to use
     * KVM's sysenter/syscall emulation in compatibility mode and
     * when doing cross vendor migration
     */
    vendor = def->vendor;
    if (kvm_enabled()) {
        uint32_t  ebx = 0, ecx = 0, edx = 0;
        host_cpuid(0, 0, NULL, &ebx, &ecx, &edx);
        x86_cpu_vendor_words2str(host_vendor, ebx, edx, ecx);
        vendor = host_vendor;
    }

    object_property_set_str(OBJECT(cpu), vendor, "vendor", errp);

}

X86CPU *cpu_x86_create(const char *cpu_model, DeviceState *icc_bridge,
                       Error **errp)
{
    X86CPU *cpu = NULL;
    X86CPUClass *xcc;
    ObjectClass *oc;
    gchar **model_pieces;
    char *name, *features;
    Error *error = NULL;

    model_pieces = g_strsplit(cpu_model, ",", 2);
    if (!model_pieces[0]) {
        error_setg(&error, "Invalid/empty CPU model name");
        goto out;
    }
    name = model_pieces[0];
    features = model_pieces[1];

    oc = x86_cpu_class_by_name(name);
    if (oc == NULL) {
        error_setg(&error, "Unable to find CPU definition: %s", name);
        goto out;
    }
    xcc = X86_CPU_CLASS(oc);

    if (xcc->kvm_required && !kvm_enabled()) {
        error_setg(&error, "CPU model '%s' requires KVM", name);
        goto out;
    }

    cpu = X86_CPU(object_new(object_class_get_name(oc)));

#ifndef CONFIG_USER_ONLY
    if (icc_bridge == NULL) {
        error_setg(&error, "Invalid icc-bridge value");
        goto out;
    }
    qdev_set_parent_bus(DEVICE(cpu), qdev_get_child_bus(icc_bridge, "icc"));
    object_unref(OBJECT(cpu));
#endif

    x86_cpu_parse_featurestr(CPU(cpu), features, &error);
    if (error) {
        goto out;
    }

out:
    if (error != NULL) {
        error_propagate(errp, error);
        if (cpu) {
            object_unref(OBJECT(cpu));
            cpu = NULL;
        }
    }
    g_strfreev(model_pieces);
    return cpu;
}

CPUX86State *cpu_x86_init_user(const char *cpu_model)
{
    Error *error = NULL;
    X86CPU *cpu;

    cpu = cpu_x86_create(cpu_model, NULL, &error);
    if (error) {
        goto error;
    }

    object_property_set_int(OBJECT(cpu), CPU(cpu)->cpu_index, "apic-id",
                            &error);
    if (error) {
        goto error;
    }

    object_property_set_bool(OBJECT(cpu), true, "realized", &error);
    if (error) {
<<<<<<< HEAD
        error_report_err(error);
        if (cpu != NULL) {
            object_unref(OBJECT(cpu));
            cpu = NULL;
        }
=======
        goto error;
>>>>>>> de13197a
    }

    return &cpu->env;

error:
    error_report("%s", error_get_pretty(error));
    error_free(error);
    if (cpu != NULL) {
        object_unref(OBJECT(cpu));
    }
    return NULL;
}

static void x86_cpu_cpudef_class_init(ObjectClass *oc, void *data)
{
    X86CPUDefinition *cpudef = data;
    X86CPUClass *xcc = X86_CPU_CLASS(oc);

    xcc->cpu_def = cpudef;
}

static void x86_register_cpudef_type(X86CPUDefinition *def)
{
    char *typename = x86_cpu_type_name(def->name);
    TypeInfo ti = {
        .name = typename,
        .parent = TYPE_X86_CPU,
        .class_init = x86_cpu_cpudef_class_init,
        .class_data = def,
    };

    type_register(&ti);
    g_free(typename);
}

#if !defined(CONFIG_USER_ONLY)

void cpu_clear_apic_feature(CPUX86State *env)
{
    env->features[FEAT_1_EDX] &= ~CPUID_APIC;
}

#endif /* !CONFIG_USER_ONLY */

/* Initialize list of CPU models, filling some non-static fields if necessary
 */
void x86_cpudef_setup(void)
{
    int i, j;
    static const char *model_with_versions[] = { "qemu32", "qemu64", "athlon" };

    for (i = 0; i < ARRAY_SIZE(builtin_x86_defs); ++i) {
        X86CPUDefinition *def = &builtin_x86_defs[i];

        /* Look for specific "cpudef" models that */
        /* have the QEMU version in .model_id */
        for (j = 0; j < ARRAY_SIZE(model_with_versions); j++) {
            if (strcmp(model_with_versions[j], def->name) == 0) {
                pstrcpy(def->model_id, sizeof(def->model_id),
                        "QEMU Virtual CPU version ");
                pstrcat(def->model_id, sizeof(def->model_id),
                        qemu_get_version());
                break;
            }
        }
    }
}

void cpu_x86_cpuid(CPUX86State *env, uint32_t index, uint32_t count,
                   uint32_t *eax, uint32_t *ebx,
                   uint32_t *ecx, uint32_t *edx)
{
    X86CPU *cpu = x86_env_get_cpu(env);
    CPUState *cs = CPU(cpu);

    /* test if maximum index reached */
    if (index & 0x80000000) {
        if (index > env->cpuid_xlevel) {
            if (env->cpuid_xlevel2 > 0) {
                /* Handle the Centaur's CPUID instruction. */
                if (index > env->cpuid_xlevel2) {
                    index = env->cpuid_xlevel2;
                } else if (index < 0xC0000000) {
                    index = env->cpuid_xlevel;
                }
            } else {
                /* Intel documentation states that invalid EAX input will
                 * return the same information as EAX=cpuid_level
                 * (Intel SDM Vol. 2A - Instruction Set Reference - CPUID)
                 */
                index =  env->cpuid_level;
            }
        }
    } else {
        if (index > env->cpuid_level)
            index = env->cpuid_level;
    }

    switch(index) {
    case 0:
        *eax = env->cpuid_level;
        *ebx = env->cpuid_vendor1;
        *edx = env->cpuid_vendor2;
        *ecx = env->cpuid_vendor3;
        break;
    case 1:
        *eax = env->cpuid_version;
        *ebx = (cpu->apic_id << 24) |
               8 << 8; /* CLFLUSH size in quad words, Linux wants it. */
        *ecx = env->features[FEAT_1_ECX];
        *edx = env->features[FEAT_1_EDX];
        if (cs->nr_cores * cs->nr_threads > 1) {
            *ebx |= (cs->nr_cores * cs->nr_threads) << 16;
            *edx |= 1 << 28;    /* HTT bit */
        }
        break;
    case 2:
        /* cache info: needed for Pentium Pro compatibility */
        if (cpu->cache_info_passthrough) {
            host_cpuid(index, 0, eax, ebx, ecx, edx);
            break;
        }
        *eax = 1; /* Number of CPUID[EAX=2] calls required */
        *ebx = 0;
        *ecx = 0;
        *edx = (L1D_DESCRIPTOR << 16) | \
               (L1I_DESCRIPTOR <<  8) | \
               (L2_DESCRIPTOR);
        break;
    case 4:
        /* cache info: needed for Core compatibility */
        if (cpu->cache_info_passthrough) {
            host_cpuid(index, count, eax, ebx, ecx, edx);
            *eax &= ~0xFC000000;
        } else {
            *eax = 0;
            switch (count) {
            case 0: /* L1 dcache info */
                *eax |= CPUID_4_TYPE_DCACHE | \
                        CPUID_4_LEVEL(1) | \
                        CPUID_4_SELF_INIT_LEVEL;
                *ebx = (L1D_LINE_SIZE - 1) | \
                       ((L1D_PARTITIONS - 1) << 12) | \
                       ((L1D_ASSOCIATIVITY - 1) << 22);
                *ecx = L1D_SETS - 1;
                *edx = CPUID_4_NO_INVD_SHARING;
                break;
            case 1: /* L1 icache info */
                *eax |= CPUID_4_TYPE_ICACHE | \
                        CPUID_4_LEVEL(1) | \
                        CPUID_4_SELF_INIT_LEVEL;
                *ebx = (L1I_LINE_SIZE - 1) | \
                       ((L1I_PARTITIONS - 1) << 12) | \
                       ((L1I_ASSOCIATIVITY - 1) << 22);
                *ecx = L1I_SETS - 1;
                *edx = CPUID_4_NO_INVD_SHARING;
                break;
            case 2: /* L2 cache info */
                *eax |= CPUID_4_TYPE_UNIFIED | \
                        CPUID_4_LEVEL(2) | \
                        CPUID_4_SELF_INIT_LEVEL;
                if (cs->nr_threads > 1) {
                    *eax |= (cs->nr_threads - 1) << 14;
                }
                *ebx = (L2_LINE_SIZE - 1) | \
                       ((L2_PARTITIONS - 1) << 12) | \
                       ((L2_ASSOCIATIVITY - 1) << 22);
                *ecx = L2_SETS - 1;
                *edx = CPUID_4_NO_INVD_SHARING;
                break;
            default: /* end of info */
                *eax = 0;
                *ebx = 0;
                *ecx = 0;
                *edx = 0;
                break;
            }
        }

        /* QEMU gives out its own APIC IDs, never pass down bits 31..26.  */
        if ((*eax & 31) && cs->nr_cores > 1) {
            *eax |= (cs->nr_cores - 1) << 26;
        }
        break;
    case 5:
        /* mwait info: needed for Core compatibility */
        *eax = 0; /* Smallest monitor-line size in bytes */
        *ebx = 0; /* Largest monitor-line size in bytes */
        *ecx = CPUID_MWAIT_EMX | CPUID_MWAIT_IBE;
        *edx = 0;
        break;
    case 6:
        /* Thermal and Power Leaf */
        *eax = 0;
        *ebx = 0;
        *ecx = 0;
        *edx = 0;
        break;
    case 7:
        /* Structured Extended Feature Flags Enumeration Leaf */
        if (count == 0) {
            *eax = 0; /* Maximum ECX value for sub-leaves */
            *ebx = env->features[FEAT_7_0_EBX]; /* Feature flags */
            *ecx = 0; /* Reserved */
            *edx = 0; /* Reserved */
        } else {
            *eax = 0;
            *ebx = 0;
            *ecx = 0;
            *edx = 0;
        }
        break;
    case 9:
        /* Direct Cache Access Information Leaf */
        *eax = 0; /* Bits 0-31 in DCA_CAP MSR */
        *ebx = 0;
        *ecx = 0;
        *edx = 0;
        break;
    case 0xA:
        /* Architectural Performance Monitoring Leaf */
        if (kvm_enabled() && cpu->enable_pmu) {
            KVMState *s = cs->kvm_state;

            *eax = kvm_arch_get_supported_cpuid(s, 0xA, count, R_EAX);
            *ebx = kvm_arch_get_supported_cpuid(s, 0xA, count, R_EBX);
            *ecx = kvm_arch_get_supported_cpuid(s, 0xA, count, R_ECX);
            *edx = kvm_arch_get_supported_cpuid(s, 0xA, count, R_EDX);
        } else {
            *eax = 0;
            *ebx = 0;
            *ecx = 0;
            *edx = 0;
        }
        break;
    case 0xD: {
        KVMState *s = cs->kvm_state;
        uint64_t kvm_mask;
        int i;

        /* Processor Extended State */
        *eax = 0;
        *ebx = 0;
        *ecx = 0;
        *edx = 0;
        if (!(env->features[FEAT_1_ECX] & CPUID_EXT_XSAVE) || !kvm_enabled()) {
            break;
        }
        kvm_mask =
            kvm_arch_get_supported_cpuid(s, 0xd, 0, R_EAX) |
            ((uint64_t)kvm_arch_get_supported_cpuid(s, 0xd, 0, R_EDX) << 32);

        if (count == 0) {
            *ecx = 0x240;
            for (i = 2; i < ARRAY_SIZE(ext_save_areas); i++) {
                const ExtSaveArea *esa = &ext_save_areas[i];
                if ((env->features[esa->feature] & esa->bits) == esa->bits &&
                    (kvm_mask & (1 << i)) != 0) {
                    if (i < 32) {
                        *eax |= 1 << i;
                    } else {
                        *edx |= 1 << (i - 32);
                    }
                    *ecx = MAX(*ecx, esa->offset + esa->size);
                }
            }
            *eax |= kvm_mask & (XSTATE_FP | XSTATE_SSE);
            *ebx = *ecx;
        } else if (count == 1) {
            *eax = env->features[FEAT_XSAVE];
        } else if (count < ARRAY_SIZE(ext_save_areas)) {
            const ExtSaveArea *esa = &ext_save_areas[count];
            if ((env->features[esa->feature] & esa->bits) == esa->bits &&
                (kvm_mask & (1 << count)) != 0) {
                *eax = esa->size;
                *ebx = esa->offset;
            }
        }
        break;
    }
    case 0x80000000:
        *eax = env->cpuid_xlevel;
        *ebx = env->cpuid_vendor1;
        *edx = env->cpuid_vendor2;
        *ecx = env->cpuid_vendor3;
        break;
    case 0x80000001:
        *eax = env->cpuid_version;
        *ebx = 0;
        *ecx = env->features[FEAT_8000_0001_ECX];
        *edx = env->features[FEAT_8000_0001_EDX];

        /* The Linux kernel checks for the CMPLegacy bit and
         * discards multiple thread information if it is set.
         * So dont set it here for Intel to make Linux guests happy.
         */
        if (cs->nr_cores * cs->nr_threads > 1) {
            if (env->cpuid_vendor1 != CPUID_VENDOR_INTEL_1 ||
                env->cpuid_vendor2 != CPUID_VENDOR_INTEL_2 ||
                env->cpuid_vendor3 != CPUID_VENDOR_INTEL_3) {
                *ecx |= 1 << 1;    /* CmpLegacy bit */
            }
        }
        break;
    case 0x80000002:
    case 0x80000003:
    case 0x80000004:
        *eax = env->cpuid_model[(index - 0x80000002) * 4 + 0];
        *ebx = env->cpuid_model[(index - 0x80000002) * 4 + 1];
        *ecx = env->cpuid_model[(index - 0x80000002) * 4 + 2];
        *edx = env->cpuid_model[(index - 0x80000002) * 4 + 3];
        break;
    case 0x80000005:
        /* cache info (L1 cache) */
        if (cpu->cache_info_passthrough) {
            host_cpuid(index, 0, eax, ebx, ecx, edx);
            break;
        }
        *eax = (L1_DTLB_2M_ASSOC << 24) | (L1_DTLB_2M_ENTRIES << 16) | \
               (L1_ITLB_2M_ASSOC <<  8) | (L1_ITLB_2M_ENTRIES);
        *ebx = (L1_DTLB_4K_ASSOC << 24) | (L1_DTLB_4K_ENTRIES << 16) | \
               (L1_ITLB_4K_ASSOC <<  8) | (L1_ITLB_4K_ENTRIES);
        *ecx = (L1D_SIZE_KB_AMD << 24) | (L1D_ASSOCIATIVITY_AMD << 16) | \
               (L1D_LINES_PER_TAG << 8) | (L1D_LINE_SIZE);
        *edx = (L1I_SIZE_KB_AMD << 24) | (L1I_ASSOCIATIVITY_AMD << 16) | \
               (L1I_LINES_PER_TAG << 8) | (L1I_LINE_SIZE);
        break;
    case 0x80000006:
        /* cache info (L2 cache) */
        if (cpu->cache_info_passthrough) {
            host_cpuid(index, 0, eax, ebx, ecx, edx);
            break;
        }
        *eax = (AMD_ENC_ASSOC(L2_DTLB_2M_ASSOC) << 28) | \
               (L2_DTLB_2M_ENTRIES << 16) | \
               (AMD_ENC_ASSOC(L2_ITLB_2M_ASSOC) << 12) | \
               (L2_ITLB_2M_ENTRIES);
        *ebx = (AMD_ENC_ASSOC(L2_DTLB_4K_ASSOC) << 28) | \
               (L2_DTLB_4K_ENTRIES << 16) | \
               (AMD_ENC_ASSOC(L2_ITLB_4K_ASSOC) << 12) | \
               (L2_ITLB_4K_ENTRIES);
        *ecx = (L2_SIZE_KB_AMD << 16) | \
               (AMD_ENC_ASSOC(L2_ASSOCIATIVITY) << 12) | \
               (L2_LINES_PER_TAG << 8) | (L2_LINE_SIZE);
        *edx = ((L3_SIZE_KB/512) << 18) | \
               (AMD_ENC_ASSOC(L3_ASSOCIATIVITY) << 12) | \
               (L3_LINES_PER_TAG << 8) | (L3_LINE_SIZE);
        break;
    case 0x80000007:
        *eax = 0;
        *ebx = 0;
        *ecx = 0;
        *edx = env->features[FEAT_8000_0007_EDX];
        break;
    case 0x80000008:
        /* virtual & phys address size in low 2 bytes. */
/* XXX: This value must match the one used in the MMU code. */
        if (env->features[FEAT_8000_0001_EDX] & CPUID_EXT2_LM) {
            /* 64 bit processor */
/* XXX: The physical address space is limited to 42 bits in exec.c. */
            *eax = 0x00003028; /* 48 bits virtual, 40 bits physical */
        } else {
            if (env->features[FEAT_1_EDX] & CPUID_PSE36) {
                *eax = 0x00000024; /* 36 bits physical */
            } else {
                *eax = 0x00000020; /* 32 bits physical */
            }
        }
        *ebx = 0;
        *ecx = 0;
        *edx = 0;
        if (cs->nr_cores * cs->nr_threads > 1) {
            *ecx |= (cs->nr_cores * cs->nr_threads) - 1;
        }
        break;
    case 0x8000000A:
        if (env->features[FEAT_8000_0001_ECX] & CPUID_EXT3_SVM) {
            *eax = 0x00000001; /* SVM Revision */
            *ebx = 0x00000010; /* nr of ASIDs */
            *ecx = 0;
            *edx = env->features[FEAT_SVM]; /* optional features */
        } else {
            *eax = 0;
            *ebx = 0;
            *ecx = 0;
            *edx = 0;
        }
        break;
    case 0xC0000000:
        *eax = env->cpuid_xlevel2;
        *ebx = 0;
        *ecx = 0;
        *edx = 0;
        break;
    case 0xC0000001:
        /* Support for VIA CPU's CPUID instruction */
        *eax = env->cpuid_version;
        *ebx = 0;
        *ecx = 0;
        *edx = env->features[FEAT_C000_0001_EDX];
        break;
    case 0xC0000002:
    case 0xC0000003:
    case 0xC0000004:
        /* Reserved for the future, and now filled with zero */
        *eax = 0;
        *ebx = 0;
        *ecx = 0;
        *edx = 0;
        break;
    default:
        /* reserved values: zero */
        *eax = 0;
        *ebx = 0;
        *ecx = 0;
        *edx = 0;
        break;
    }
}

/* CPUClass::reset() */
static void x86_cpu_reset(CPUState *s)
{
    X86CPU *cpu = X86_CPU(s);
    X86CPUClass *xcc = X86_CPU_GET_CLASS(cpu);
    CPUX86State *env = &cpu->env;
    int i;

    xcc->parent_reset(s);

    memset(env, 0, offsetof(CPUX86State, cpuid_level));

    tlb_flush(s, 1);

    env->old_exception = -1;

    /* init to reset state */

#ifdef CONFIG_SOFTMMU
    env->hflags |= HF_SOFTMMU_MASK;
#endif
    env->hflags2 |= HF2_GIF_MASK;

    cpu_x86_update_cr0(env, 0x60000010);
    env->a20_mask = ~0x0;
    env->smbase = 0x30000;

    env->idt.limit = 0xffff;
    env->gdt.limit = 0xffff;
    env->ldt.limit = 0xffff;
    env->ldt.flags = DESC_P_MASK | (2 << DESC_TYPE_SHIFT);
    env->tr.limit = 0xffff;
    env->tr.flags = DESC_P_MASK | (11 << DESC_TYPE_SHIFT);

    cpu_x86_load_seg_cache(env, R_CS, 0xf000, 0xffff0000, 0xffff,
                           DESC_P_MASK | DESC_S_MASK | DESC_CS_MASK |
                           DESC_R_MASK | DESC_A_MASK);
    cpu_x86_load_seg_cache(env, R_DS, 0, 0, 0xffff,
                           DESC_P_MASK | DESC_S_MASK | DESC_W_MASK |
                           DESC_A_MASK);
    cpu_x86_load_seg_cache(env, R_ES, 0, 0, 0xffff,
                           DESC_P_MASK | DESC_S_MASK | DESC_W_MASK |
                           DESC_A_MASK);
    cpu_x86_load_seg_cache(env, R_SS, 0, 0, 0xffff,
                           DESC_P_MASK | DESC_S_MASK | DESC_W_MASK |
                           DESC_A_MASK);
    cpu_x86_load_seg_cache(env, R_FS, 0, 0, 0xffff,
                           DESC_P_MASK | DESC_S_MASK | DESC_W_MASK |
                           DESC_A_MASK);
    cpu_x86_load_seg_cache(env, R_GS, 0, 0, 0xffff,
                           DESC_P_MASK | DESC_S_MASK | DESC_W_MASK |
                           DESC_A_MASK);

    env->eip = 0xfff0;
    env->regs[R_EDX] = env->cpuid_version;

    env->eflags = 0x2;

    /* FPU init */
    for (i = 0; i < 8; i++) {
        env->fptags[i] = 1;
    }
    cpu_set_fpuc(env, 0x37f);

    env->mxcsr = 0x1f80;
    env->xstate_bv = XSTATE_FP | XSTATE_SSE;

    env->pat = 0x0007040600070406ULL;
    env->msr_ia32_misc_enable = MSR_IA32_MISC_ENABLE_DEFAULT;

    memset(env->dr, 0, sizeof(env->dr));
    env->dr[6] = DR6_FIXED_1;
    env->dr[7] = DR7_FIXED_1;
    cpu_breakpoint_remove_all(s, BP_CPU);
    cpu_watchpoint_remove_all(s, BP_CPU);

    env->xcr0 = 1;

    /*
     * SDM 11.11.5 requires:
     *  - IA32_MTRR_DEF_TYPE MSR.E = 0
     *  - IA32_MTRR_PHYSMASKn.V = 0
     * All other bits are undefined.  For simplification, zero it all.
     */
    env->mtrr_deftype = 0;
    memset(env->mtrr_var, 0, sizeof(env->mtrr_var));
    memset(env->mtrr_fixed, 0, sizeof(env->mtrr_fixed));

#if !defined(CONFIG_USER_ONLY)
    /* We hard-wire the BSP to the first CPU. */
    if (s->cpu_index == 0) {
        apic_designate_bsp(cpu->apic_state);
    }

    s->halted = !cpu_is_bsp(cpu);

    if (kvm_enabled()) {
        kvm_arch_reset_vcpu(cpu);
    }
#endif
}

#ifndef CONFIG_USER_ONLY
bool cpu_is_bsp(X86CPU *cpu)
{
    return cpu_get_apic_base(cpu->apic_state) & MSR_IA32_APICBASE_BSP;
}

/* TODO: remove me, when reset over QOM tree is implemented */
static void x86_cpu_machine_reset_cb(void *opaque)
{
    X86CPU *cpu = opaque;
    cpu_reset(CPU(cpu));
}
#endif

static void mce_init(X86CPU *cpu)
{
    CPUX86State *cenv = &cpu->env;
    unsigned int bank;

    if (((cenv->cpuid_version >> 8) & 0xf) >= 6
        && (cenv->features[FEAT_1_EDX] & (CPUID_MCE | CPUID_MCA)) ==
            (CPUID_MCE | CPUID_MCA)) {
        cenv->mcg_cap = MCE_CAP_DEF | MCE_BANKS_DEF;
        cenv->mcg_ctl = ~(uint64_t)0;
        for (bank = 0; bank < MCE_BANKS_DEF; bank++) {
            cenv->mce_banks[bank * 4] = ~(uint64_t)0;
        }
    }
}

#ifndef CONFIG_USER_ONLY
static void x86_cpu_apic_create(X86CPU *cpu, Error **errp)
{
    DeviceState *dev = DEVICE(cpu);
    APICCommonState *apic;
    const char *apic_type = "apic";

    if (kvm_irqchip_in_kernel()) {
        apic_type = "kvm-apic";
    } else if (xen_enabled()) {
        apic_type = "xen-apic";
    }

    cpu->apic_state = qdev_try_create(qdev_get_parent_bus(dev), apic_type);
    if (cpu->apic_state == NULL) {
        error_setg(errp, "APIC device '%s' could not be created", apic_type);
        return;
    }

    object_property_add_child(OBJECT(cpu), "apic",
                              OBJECT(cpu->apic_state), NULL);
    qdev_prop_set_uint8(cpu->apic_state, "id", cpu->apic_id);
    /* TODO: convert to link<> */
    apic = APIC_COMMON(cpu->apic_state);
    apic->cpu = cpu;
}

static void x86_cpu_apic_realize(X86CPU *cpu, Error **errp)
{
    if (cpu->apic_state == NULL) {
        return;
    }

    if (qdev_init(cpu->apic_state)) {
        error_setg(errp, "APIC device '%s' could not be initialized",
                   object_get_typename(OBJECT(cpu->apic_state)));
        return;
    }
}
#else
static void x86_cpu_apic_realize(X86CPU *cpu, Error **errp)
{
}
#endif


#define IS_INTEL_CPU(env) ((env)->cpuid_vendor1 == CPUID_VENDOR_INTEL_1 && \
                           (env)->cpuid_vendor2 == CPUID_VENDOR_INTEL_2 && \
                           (env)->cpuid_vendor3 == CPUID_VENDOR_INTEL_3)
#define IS_AMD_CPU(env) ((env)->cpuid_vendor1 == CPUID_VENDOR_AMD_1 && \
                         (env)->cpuid_vendor2 == CPUID_VENDOR_AMD_2 && \
                         (env)->cpuid_vendor3 == CPUID_VENDOR_AMD_3)
static void x86_cpu_realizefn(DeviceState *dev, Error **errp)
{
    CPUState *cs = CPU(dev);
    X86CPU *cpu = X86_CPU(dev);
    X86CPUClass *xcc = X86_CPU_GET_CLASS(dev);
    CPUX86State *env = &cpu->env;
    Error *local_err = NULL;
    static bool ht_warned;

    if (cpu->apic_id < 0) {
        error_setg(errp, "apic-id property was not initialized properly");
        return;
    }

    if (env->features[FEAT_7_0_EBX] && env->cpuid_level < 7) {
        env->cpuid_level = 7;
    }

    /* On AMD CPUs, some CPUID[8000_0001].EDX bits must match the bits on
     * CPUID[1].EDX.
     */
    if (IS_AMD_CPU(env)) {
        env->features[FEAT_8000_0001_EDX] &= ~CPUID_EXT2_AMD_ALIASES;
        env->features[FEAT_8000_0001_EDX] |= (env->features[FEAT_1_EDX]
           & CPUID_EXT2_AMD_ALIASES);
    }


    if (x86_cpu_filter_features(cpu) && cpu->enforce_cpuid) {
        error_setg(&local_err,
                   kvm_enabled() ?
                       "Host doesn't support requested features" :
                       "TCG doesn't support requested features");
        goto out;
    }

#ifndef CONFIG_USER_ONLY
    qemu_register_reset(x86_cpu_machine_reset_cb, cpu);

    if (cpu->env.features[FEAT_1_EDX] & CPUID_APIC || smp_cpus > 1) {
        x86_cpu_apic_create(cpu, &local_err);
        if (local_err != NULL) {
            goto out;
        }
    }
#endif

    mce_init(cpu);
    qemu_init_vcpu(cs);

    /* Only Intel CPUs support hyperthreading. Even though QEMU fixes this
     * issue by adjusting CPUID_0000_0001_EBX and CPUID_8000_0008_ECX
     * based on inputs (sockets,cores,threads), it is still better to gives
     * users a warning.
     *
     * NOTE: the following code has to follow qemu_init_vcpu(). Otherwise
     * cs->nr_threads hasn't be populated yet and the checking is incorrect.
     */
    if (!IS_INTEL_CPU(env) && cs->nr_threads > 1 && !ht_warned) {
        error_report("AMD CPU doesn't support hyperthreading. Please configure"
                     " -smp options properly.");
        ht_warned = true;
    }

    x86_cpu_apic_realize(cpu, &local_err);
    if (local_err != NULL) {
        goto out;
    }
    cpu_reset(cs);

    xcc->parent_realize(dev, &local_err);
out:
    if (local_err != NULL) {
        error_propagate(errp, local_err);
        return;
    }
}

static void x86_cpu_initfn(Object *obj)
{
    CPUState *cs = CPU(obj);
    X86CPU *cpu = X86_CPU(obj);
    X86CPUClass *xcc = X86_CPU_GET_CLASS(obj);
    CPUX86State *env = &cpu->env;
    static int inited;

    cs->env_ptr = env;
    cpu_exec_init(env);

    object_property_add(obj, "family", "int",
                        x86_cpuid_version_get_family,
                        x86_cpuid_version_set_family, NULL, NULL, NULL);
    object_property_add(obj, "model", "int",
                        x86_cpuid_version_get_model,
                        x86_cpuid_version_set_model, NULL, NULL, NULL);
    object_property_add(obj, "stepping", "int",
                        x86_cpuid_version_get_stepping,
                        x86_cpuid_version_set_stepping, NULL, NULL, NULL);
    object_property_add(obj, "level", "int",
                        x86_cpuid_get_level,
                        x86_cpuid_set_level, NULL, NULL, NULL);
    object_property_add(obj, "xlevel", "int",
                        x86_cpuid_get_xlevel,
                        x86_cpuid_set_xlevel, NULL, NULL, NULL);
    object_property_add_str(obj, "vendor",
                            x86_cpuid_get_vendor,
                            x86_cpuid_set_vendor, NULL);
    object_property_add_str(obj, "model-id",
                            x86_cpuid_get_model_id,
                            x86_cpuid_set_model_id, NULL);
    object_property_add(obj, "tsc-frequency", "int",
                        x86_cpuid_get_tsc_freq,
                        x86_cpuid_set_tsc_freq, NULL, NULL, NULL);
    object_property_add(obj, "apic-id", "int",
                        x86_cpuid_get_apic_id,
                        x86_cpuid_set_apic_id, NULL, NULL, NULL);
    object_property_add(obj, "feature-words", "X86CPUFeatureWordInfo",
                        x86_cpu_get_feature_words,
                        NULL, NULL, (void *)env->features, NULL);
    object_property_add(obj, "filtered-features", "X86CPUFeatureWordInfo",
                        x86_cpu_get_feature_words,
                        NULL, NULL, (void *)cpu->filtered_features, NULL);

    cpu->hyperv_spinlock_attempts = HYPERV_SPINLOCK_NEVER_RETRY;
    cpu->apic_id = -1;

    x86_cpu_load_def(cpu, xcc->cpu_def, &error_abort);

    /* init various static tables used in TCG mode */
    if (tcg_enabled() && !inited) {
        inited = 1;
        optimize_flags_init();
    }
}

static int64_t x86_cpu_get_arch_id(CPUState *cs)
{
    X86CPU *cpu = X86_CPU(cs);

    return cpu->apic_id;
}

static bool x86_cpu_get_paging_enabled(const CPUState *cs)
{
    X86CPU *cpu = X86_CPU(cs);

    return cpu->env.cr[0] & CR0_PG_MASK;
}

static void x86_cpu_set_pc(CPUState *cs, vaddr value)
{
    X86CPU *cpu = X86_CPU(cs);

    cpu->env.eip = value;
}

static void x86_cpu_synchronize_from_tb(CPUState *cs, TranslationBlock *tb)
{
    X86CPU *cpu = X86_CPU(cs);

    cpu->env.eip = tb->pc - tb->cs_base;
}

static bool x86_cpu_has_work(CPUState *cs)
{
    X86CPU *cpu = X86_CPU(cs);
    CPUX86State *env = &cpu->env;

#if !defined(CONFIG_USER_ONLY)
    if (cs->interrupt_request & CPU_INTERRUPT_POLL) {
        apic_poll_irq(cpu->apic_state);
        cpu_reset_interrupt(cs, CPU_INTERRUPT_POLL);
    }
#endif

    return ((cs->interrupt_request & CPU_INTERRUPT_HARD) &&
            (env->eflags & IF_MASK)) ||
           (cs->interrupt_request & (CPU_INTERRUPT_NMI |
                                     CPU_INTERRUPT_INIT |
                                     CPU_INTERRUPT_SIPI |
                                     CPU_INTERRUPT_MCE));
}

static Property x86_cpu_properties[] = {
    DEFINE_PROP_BOOL("pmu", X86CPU, enable_pmu, false),
    { .name  = "hv-spinlocks", .info  = &qdev_prop_spinlocks },
    DEFINE_PROP_BOOL("hv-relaxed", X86CPU, hyperv_relaxed_timing, false),
    DEFINE_PROP_BOOL("hv-vapic", X86CPU, hyperv_vapic, false),
    DEFINE_PROP_BOOL("hv-time", X86CPU, hyperv_time, false),
    DEFINE_PROP_BOOL("check", X86CPU, check_cpuid, false),
    DEFINE_PROP_BOOL("enforce", X86CPU, enforce_cpuid, false),
    DEFINE_PROP_BOOL("kvm", X86CPU, expose_kvm, true),
    DEFINE_PROP_END_OF_LIST()
};

static void x86_cpu_common_class_init(ObjectClass *oc, void *data)
{
    X86CPUClass *xcc = X86_CPU_CLASS(oc);
    CPUClass *cc = CPU_CLASS(oc);
    DeviceClass *dc = DEVICE_CLASS(oc);

    xcc->parent_realize = dc->realize;
    dc->realize = x86_cpu_realizefn;
    dc->bus_type = TYPE_ICC_BUS;
    dc->props = x86_cpu_properties;

    xcc->parent_reset = cc->reset;
    cc->reset = x86_cpu_reset;
    cc->reset_dump_flags = CPU_DUMP_FPU | CPU_DUMP_CCOP;

    cc->class_by_name = x86_cpu_class_by_name;
    cc->parse_features = x86_cpu_parse_featurestr;
    cc->has_work = x86_cpu_has_work;
    cc->do_interrupt = x86_cpu_do_interrupt;
    cc->cpu_exec_interrupt = x86_cpu_exec_interrupt;
    cc->dump_state = x86_cpu_dump_state;
    cc->set_pc = x86_cpu_set_pc;
    cc->synchronize_from_tb = x86_cpu_synchronize_from_tb;
    cc->gdb_read_register = x86_cpu_gdb_read_register;
    cc->gdb_write_register = x86_cpu_gdb_write_register;
    cc->get_arch_id = x86_cpu_get_arch_id;
    cc->get_paging_enabled = x86_cpu_get_paging_enabled;
#ifdef CONFIG_USER_ONLY
    cc->handle_mmu_fault = x86_cpu_handle_mmu_fault;
#else
    cc->get_memory_mapping = x86_cpu_get_memory_mapping;
    cc->get_phys_page_debug = x86_cpu_get_phys_page_debug;
    cc->write_elf64_note = x86_cpu_write_elf64_note;
    cc->write_elf64_qemunote = x86_cpu_write_elf64_qemunote;
    cc->write_elf32_note = x86_cpu_write_elf32_note;
    cc->write_elf32_qemunote = x86_cpu_write_elf32_qemunote;
    cc->vmsd = &vmstate_x86_cpu;
#endif
    cc->gdb_num_core_regs = CPU_NB_REGS * 2 + 25;
#ifndef CONFIG_USER_ONLY
    cc->debug_excp_handler = breakpoint_handler;
#endif
    cc->cpu_exec_enter = x86_cpu_exec_enter;
    cc->cpu_exec_exit = x86_cpu_exec_exit;
}

static const TypeInfo x86_cpu_type_info = {
    .name = TYPE_X86_CPU,
    .parent = TYPE_CPU,
    .instance_size = sizeof(X86CPU),
    .instance_init = x86_cpu_initfn,
    .abstract = true,
    .class_size = sizeof(X86CPUClass),
    .class_init = x86_cpu_common_class_init,
};

static void x86_cpu_register_types(void)
{
    int i;

    type_register_static(&x86_cpu_type_info);
    for (i = 0; i < ARRAY_SIZE(builtin_x86_defs); i++) {
        x86_register_cpudef_type(&builtin_x86_defs[i]);
    }
#ifdef CONFIG_KVM
    type_register_static(&host_x86_cpu_type_info);
#endif
}

type_init(x86_cpu_register_types)<|MERGE_RESOLUTION|>--- conflicted
+++ resolved
@@ -2152,22 +2152,13 @@
 
     object_property_set_bool(OBJECT(cpu), true, "realized", &error);
     if (error) {
-<<<<<<< HEAD
-        error_report_err(error);
-        if (cpu != NULL) {
-            object_unref(OBJECT(cpu));
-            cpu = NULL;
-        }
-=======
         goto error;
->>>>>>> de13197a
     }
 
     return &cpu->env;
 
 error:
-    error_report("%s", error_get_pretty(error));
-    error_free(error);
+    error_report_err(error);
     if (cpu != NULL) {
         object_unref(OBJECT(cpu));
     }
